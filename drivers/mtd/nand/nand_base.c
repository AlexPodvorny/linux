/*
 *  Overview:
 *   This is the generic MTD driver for NAND flash devices. It should be
 *   capable of working with almost all NAND chips currently available.
 *
 *	Additional technical information is available on
 *	http://www.linux-mtd.infradead.org/doc/nand.html
 *
 *  Copyright (C) 2000 Steven J. Hill (sjhill@realitydiluted.com)
 *		  2002-2006 Thomas Gleixner (tglx@linutronix.de)
 *
 *  Credits:
 *	David Woodhouse for adding multichip support
 *
 *	Aleph One Ltd. and Toby Churchill Ltd. for supporting the
 *	rework for 2K page size chips
 *
 *  TODO:
 *	Enable cached programming for 2k page size chips
 *	Check, if mtd->ecctype should be set to MTD_ECC_HW
 *	if we have HW ECC support.
 *	BBT table is not serialized, has to be fixed
 *
 * This program is free software; you can redistribute it and/or modify
 * it under the terms of the GNU General Public License version 2 as
 * published by the Free Software Foundation.
 *
 */

#define pr_fmt(fmt) KBUILD_MODNAME ": " fmt

#include <linux/module.h>
#include <linux/delay.h>
#include <linux/errno.h>
#include <linux/err.h>
#include <linux/sched.h>
#include <linux/slab.h>
#include <linux/mm.h>
#include <linux/types.h>
#include <linux/mtd/mtd.h>
#include <linux/mtd/nand.h>
#include <linux/mtd/nand_ecc.h>
#include <linux/mtd/nand_bch.h>
#include <linux/interrupt.h>
#include <linux/bitops.h>
#include <linux/io.h>
#include <linux/mtd/partitions.h>
#include <linux/of.h>

static int nand_get_device(struct mtd_info *mtd, int new_state);

static int nand_do_write_oob(struct mtd_info *mtd, loff_t to,
			     struct mtd_oob_ops *ops);

/* Define default oob placement schemes for large and small page devices */
static int nand_ooblayout_ecc_sp(struct mtd_info *mtd, int section,
				 struct mtd_oob_region *oobregion)
{
	struct nand_chip *chip = mtd_to_nand(mtd);
	struct nand_ecc_ctrl *ecc = &chip->ecc;

	if (section > 1)
		return -ERANGE;

	if (!section) {
		oobregion->offset = 0;
		oobregion->length = 4;
	} else {
		oobregion->offset = 6;
		oobregion->length = ecc->total - 4;
	}

	return 0;
}

static int nand_ooblayout_free_sp(struct mtd_info *mtd, int section,
				  struct mtd_oob_region *oobregion)
{
	if (section > 1)
		return -ERANGE;

	if (mtd->oobsize == 16) {
		if (section)
			return -ERANGE;

		oobregion->length = 8;
		oobregion->offset = 8;
	} else {
		oobregion->length = 2;
		if (!section)
			oobregion->offset = 3;
		else
			oobregion->offset = 6;
	}

	return 0;
}

const struct mtd_ooblayout_ops nand_ooblayout_sp_ops = {
	.ecc = nand_ooblayout_ecc_sp,
	.free = nand_ooblayout_free_sp,
};
EXPORT_SYMBOL_GPL(nand_ooblayout_sp_ops);

static int nand_ooblayout_ecc_lp(struct mtd_info *mtd, int section,
				 struct mtd_oob_region *oobregion)
{
	struct nand_chip *chip = mtd_to_nand(mtd);
	struct nand_ecc_ctrl *ecc = &chip->ecc;

	if (section)
		return -ERANGE;

	oobregion->length = ecc->total;
	oobregion->offset = mtd->oobsize - oobregion->length;

	return 0;
}

static int nand_ooblayout_free_lp(struct mtd_info *mtd, int section,
				  struct mtd_oob_region *oobregion)
{
	struct nand_chip *chip = mtd_to_nand(mtd);
	struct nand_ecc_ctrl *ecc = &chip->ecc;

	if (section)
		return -ERANGE;

	oobregion->length = mtd->oobsize - ecc->total - 2;
	oobregion->offset = 2;

	return 0;
}

const struct mtd_ooblayout_ops nand_ooblayout_lp_ops = {
	.ecc = nand_ooblayout_ecc_lp,
	.free = nand_ooblayout_free_lp,
};
EXPORT_SYMBOL_GPL(nand_ooblayout_lp_ops);

static int check_offs_len(struct mtd_info *mtd,
					loff_t ofs, uint64_t len)
{
	struct nand_chip *chip = mtd_to_nand(mtd);
	int ret = 0;

	/* Start address must align on block boundary */
	if (ofs & ((1ULL << chip->phys_erase_shift) - 1)) {
		pr_debug("%s: unaligned address\n", __func__);
		ret = -EINVAL;
	}

	/* Length must align on block boundary */
	if (len & ((1ULL << chip->phys_erase_shift) - 1)) {
		pr_debug("%s: length not block aligned\n", __func__);
		ret = -EINVAL;
	}

	return ret;
}

/**
 * nand_release_device - [GENERIC] release chip
 * @mtd: MTD device structure
 *
 * Release chip lock and wake up anyone waiting on the device.
 */
static void nand_release_device(struct mtd_info *mtd)
{
	struct nand_chip *chip = mtd_to_nand(mtd);

	/* Release the controller and the chip */
	spin_lock(&chip->controller->lock);
	chip->controller->active = NULL;
	chip->state = FL_READY;
	wake_up(&chip->controller->wq);
	spin_unlock(&chip->controller->lock);
}

/**
 * nand_read_byte - [DEFAULT] read one byte from the chip
 * @mtd: MTD device structure
 *
 * Default read function for 8bit buswidth
 */
static uint8_t nand_read_byte(struct mtd_info *mtd)
{
	struct nand_chip *chip = mtd_to_nand(mtd);
	return readb(chip->IO_ADDR_R);
}

/**
 * nand_read_byte16 - [DEFAULT] read one byte endianness aware from the chip
 * @mtd: MTD device structure
 *
 * Default read function for 16bit buswidth with endianness conversion.
 *
 */
static uint8_t nand_read_byte16(struct mtd_info *mtd)
{
	struct nand_chip *chip = mtd_to_nand(mtd);
	return (uint8_t) cpu_to_le16(readw(chip->IO_ADDR_R));
}

/**
 * nand_read_word - [DEFAULT] read one word from the chip
 * @mtd: MTD device structure
 *
 * Default read function for 16bit buswidth without endianness conversion.
 */
static u16 nand_read_word(struct mtd_info *mtd)
{
	struct nand_chip *chip = mtd_to_nand(mtd);
	return readw(chip->IO_ADDR_R);
}

/**
 * nand_select_chip - [DEFAULT] control CE line
 * @mtd: MTD device structure
 * @chipnr: chipnumber to select, -1 for deselect
 *
 * Default select function for 1 chip devices.
 */
static void nand_select_chip(struct mtd_info *mtd, int chipnr)
{
	struct nand_chip *chip = mtd_to_nand(mtd);

	switch (chipnr) {
	case -1:
		chip->cmd_ctrl(mtd, NAND_CMD_NONE, 0 | NAND_CTRL_CHANGE);
		break;
	case 0:
		break;

	default:
		BUG();
	}
}

/**
 * nand_write_byte - [DEFAULT] write single byte to chip
 * @mtd: MTD device structure
 * @byte: value to write
 *
 * Default function to write a byte to I/O[7:0]
 */
static void nand_write_byte(struct mtd_info *mtd, uint8_t byte)
{
	struct nand_chip *chip = mtd_to_nand(mtd);

	chip->write_buf(mtd, &byte, 1);
}

/**
 * nand_write_byte16 - [DEFAULT] write single byte to a chip with width 16
 * @mtd: MTD device structure
 * @byte: value to write
 *
 * Default function to write a byte to I/O[7:0] on a 16-bit wide chip.
 */
static void nand_write_byte16(struct mtd_info *mtd, uint8_t byte)
{
	struct nand_chip *chip = mtd_to_nand(mtd);
	uint16_t word = byte;

	/*
	 * It's not entirely clear what should happen to I/O[15:8] when writing
	 * a byte. The ONFi spec (Revision 3.1; 2012-09-19, Section 2.16) reads:
	 *
	 *    When the host supports a 16-bit bus width, only data is
	 *    transferred at the 16-bit width. All address and command line
	 *    transfers shall use only the lower 8-bits of the data bus. During
	 *    command transfers, the host may place any value on the upper
	 *    8-bits of the data bus. During address transfers, the host shall
	 *    set the upper 8-bits of the data bus to 00h.
	 *
	 * One user of the write_byte callback is nand_onfi_set_features. The
	 * four parameters are specified to be written to I/O[7:0], but this is
	 * neither an address nor a command transfer. Let's assume a 0 on the
	 * upper I/O lines is OK.
	 */
	chip->write_buf(mtd, (uint8_t *)&word, 2);
}

/**
 * nand_write_buf - [DEFAULT] write buffer to chip
 * @mtd: MTD device structure
 * @buf: data buffer
 * @len: number of bytes to write
 *
 * Default write function for 8bit buswidth.
 */
static void nand_write_buf(struct mtd_info *mtd, const uint8_t *buf, int len)
{
	struct nand_chip *chip = mtd_to_nand(mtd);

	iowrite8_rep(chip->IO_ADDR_W, buf, len);
}

/**
 * nand_read_buf - [DEFAULT] read chip data into buffer
 * @mtd: MTD device structure
 * @buf: buffer to store date
 * @len: number of bytes to read
 *
 * Default read function for 8bit buswidth.
 */
static void nand_read_buf(struct mtd_info *mtd, uint8_t *buf, int len)
{
	struct nand_chip *chip = mtd_to_nand(mtd);

	ioread8_rep(chip->IO_ADDR_R, buf, len);
}

/**
 * nand_write_buf16 - [DEFAULT] write buffer to chip
 * @mtd: MTD device structure
 * @buf: data buffer
 * @len: number of bytes to write
 *
 * Default write function for 16bit buswidth.
 */
static void nand_write_buf16(struct mtd_info *mtd, const uint8_t *buf, int len)
{
	struct nand_chip *chip = mtd_to_nand(mtd);
	u16 *p = (u16 *) buf;

	iowrite16_rep(chip->IO_ADDR_W, p, len >> 1);
}

/**
 * nand_read_buf16 - [DEFAULT] read chip data into buffer
 * @mtd: MTD device structure
 * @buf: buffer to store date
 * @len: number of bytes to read
 *
 * Default read function for 16bit buswidth.
 */
static void nand_read_buf16(struct mtd_info *mtd, uint8_t *buf, int len)
{
	struct nand_chip *chip = mtd_to_nand(mtd);
	u16 *p = (u16 *) buf;

	ioread16_rep(chip->IO_ADDR_R, p, len >> 1);
}

/**
 * nand_block_bad - [DEFAULT] Read bad block marker from the chip
 * @mtd: MTD device structure
 * @ofs: offset from device start
 *
 * Check, if the block is bad.
 */
static int nand_block_bad(struct mtd_info *mtd, loff_t ofs)
{
	int page, res = 0, i = 0;
	struct nand_chip *chip = mtd_to_nand(mtd);
	u16 bad;

	if (chip->bbt_options & NAND_BBT_SCANLASTPAGE)
		ofs += mtd->erasesize - mtd->writesize;

	page = (int)(ofs >> chip->page_shift) & chip->pagemask;

	do {
		if (chip->options & NAND_BUSWIDTH_16) {
			chip->cmdfunc(mtd, NAND_CMD_READOOB,
					chip->badblockpos & 0xFE, page);
			bad = cpu_to_le16(chip->read_word(mtd));
			if (chip->badblockpos & 0x1)
				bad >>= 8;
			else
				bad &= 0xFF;
		} else {
			chip->cmdfunc(mtd, NAND_CMD_READOOB, chip->badblockpos,
					page);
			bad = chip->read_byte(mtd);
		}

		if (likely(chip->badblockbits == 8))
			res = bad != 0xFF;
		else
			res = hweight8(bad) < chip->badblockbits;
		ofs += mtd->writesize;
		page = (int)(ofs >> chip->page_shift) & chip->pagemask;
		i++;
	} while (!res && i < 2 && (chip->bbt_options & NAND_BBT_SCAN2NDPAGE));

	return res;
}

/**
 * nand_default_block_markbad - [DEFAULT] mark a block bad via bad block marker
 * @mtd: MTD device structure
 * @ofs: offset from device start
 *
 * This is the default implementation, which can be overridden by a hardware
 * specific driver. It provides the details for writing a bad block marker to a
 * block.
 */
static int nand_default_block_markbad(struct mtd_info *mtd, loff_t ofs)
{
	struct nand_chip *chip = mtd_to_nand(mtd);
	struct mtd_oob_ops ops;
	uint8_t buf[2] = { 0, 0 };
	int ret = 0, res, i = 0;

	memset(&ops, 0, sizeof(ops));
	ops.oobbuf = buf;
	ops.ooboffs = chip->badblockpos;
	if (chip->options & NAND_BUSWIDTH_16) {
		ops.ooboffs &= ~0x01;
		ops.len = ops.ooblen = 2;
	} else {
		ops.len = ops.ooblen = 1;
	}
	ops.mode = MTD_OPS_PLACE_OOB;

	/* Write to first/last page(s) if necessary */
	if (chip->bbt_options & NAND_BBT_SCANLASTPAGE)
		ofs += mtd->erasesize - mtd->writesize;
	do {
		res = nand_do_write_oob(mtd, ofs, &ops);
		if (!ret)
			ret = res;

		i++;
		ofs += mtd->writesize;
	} while ((chip->bbt_options & NAND_BBT_SCAN2NDPAGE) && i < 2);

	return ret;
}

/**
 * nand_block_markbad_lowlevel - mark a block bad
 * @mtd: MTD device structure
 * @ofs: offset from device start
 *
 * This function performs the generic NAND bad block marking steps (i.e., bad
 * block table(s) and/or marker(s)). We only allow the hardware driver to
 * specify how to write bad block markers to OOB (chip->block_markbad).
 *
 * We try operations in the following order:
 *  (1) erase the affected block, to allow OOB marker to be written cleanly
 *  (2) write bad block marker to OOB area of affected block (unless flag
 *      NAND_BBT_NO_OOB_BBM is present)
 *  (3) update the BBT
 * Note that we retain the first error encountered in (2) or (3), finish the
 * procedures, and dump the error in the end.
*/
static int nand_block_markbad_lowlevel(struct mtd_info *mtd, loff_t ofs)
{
	struct nand_chip *chip = mtd_to_nand(mtd);
	int res, ret = 0;

	if (!(chip->bbt_options & NAND_BBT_NO_OOB_BBM)) {
		struct erase_info einfo;

		/* Attempt erase before marking OOB */
		memset(&einfo, 0, sizeof(einfo));
		einfo.mtd = mtd;
		einfo.addr = ofs;
		einfo.len = 1ULL << chip->phys_erase_shift;
		nand_erase_nand(mtd, &einfo, 0);

		/* Write bad block marker to OOB */
		nand_get_device(mtd, FL_WRITING);
		ret = chip->block_markbad(mtd, ofs);
		nand_release_device(mtd);
	}

	/* Mark block bad in BBT */
	if (chip->bbt) {
		res = nand_markbad_bbt(mtd, ofs);
		if (!ret)
			ret = res;
	}

	if (!ret)
		mtd->ecc_stats.badblocks++;

	return ret;
}

/**
 * nand_check_wp - [GENERIC] check if the chip is write protected
 * @mtd: MTD device structure
 *
 * Check, if the device is write protected. The function expects, that the
 * device is already selected.
 */
static int nand_check_wp(struct mtd_info *mtd)
{
	struct nand_chip *chip = mtd_to_nand(mtd);

	/* Broken xD cards report WP despite being writable */
	if (chip->options & NAND_BROKEN_XD)
		return 0;

	/* Check the WP bit */
	chip->cmdfunc(mtd, NAND_CMD_STATUS, -1, -1);
	return (chip->read_byte(mtd) & NAND_STATUS_WP) ? 0 : 1;
}

/**
 * nand_block_isreserved - [GENERIC] Check if a block is marked reserved.
 * @mtd: MTD device structure
 * @ofs: offset from device start
 *
 * Check if the block is marked as reserved.
 */
static int nand_block_isreserved(struct mtd_info *mtd, loff_t ofs)
{
	struct nand_chip *chip = mtd_to_nand(mtd);

	if (!chip->bbt)
		return 0;
	/* Return info from the table */
	return nand_isreserved_bbt(mtd, ofs);
}

/**
 * nand_block_checkbad - [GENERIC] Check if a block is marked bad
 * @mtd: MTD device structure
 * @ofs: offset from device start
 * @allowbbt: 1, if its allowed to access the bbt area
 *
 * Check, if the block is bad. Either by reading the bad block table or
 * calling of the scan function.
 */
static int nand_block_checkbad(struct mtd_info *mtd, loff_t ofs, int allowbbt)
{
	struct nand_chip *chip = mtd_to_nand(mtd);

	if (!chip->bbt)
		return chip->block_bad(mtd, ofs);

	/* Return info from the table */
	return nand_isbad_bbt(mtd, ofs, allowbbt);
}

/**
 * panic_nand_wait_ready - [GENERIC] Wait for the ready pin after commands.
 * @mtd: MTD device structure
 * @timeo: Timeout
 *
 * Helper function for nand_wait_ready used when needing to wait in interrupt
 * context.
 */
static void panic_nand_wait_ready(struct mtd_info *mtd, unsigned long timeo)
{
	struct nand_chip *chip = mtd_to_nand(mtd);
	int i;

	/* Wait for the device to get ready */
	for (i = 0; i < timeo; i++) {
		if (chip->dev_ready(mtd))
			break;
		touch_softlockup_watchdog();
		mdelay(1);
	}
}

/**
 * nand_wait_ready - [GENERIC] Wait for the ready pin after commands.
 * @mtd: MTD device structure
 *
 * Wait for the ready pin after a command, and warn if a timeout occurs.
 */
void nand_wait_ready(struct mtd_info *mtd)
{
	struct nand_chip *chip = mtd_to_nand(mtd);
	unsigned long timeo = 400;

	if (in_interrupt() || oops_in_progress)
		return panic_nand_wait_ready(mtd, timeo);

	/* Wait until command is processed or timeout occurs */
	timeo = jiffies + msecs_to_jiffies(timeo);
	do {
		if (chip->dev_ready(mtd))
			return;
		cond_resched();
	} while (time_before(jiffies, timeo));

	if (!chip->dev_ready(mtd))
		pr_warn_ratelimited("timeout while waiting for chip to become ready\n");
}
EXPORT_SYMBOL_GPL(nand_wait_ready);

/**
 * nand_wait_status_ready - [GENERIC] Wait for the ready status after commands.
 * @mtd: MTD device structure
 * @timeo: Timeout in ms
 *
 * Wait for status ready (i.e. command done) or timeout.
 */
static void nand_wait_status_ready(struct mtd_info *mtd, unsigned long timeo)
{
	register struct nand_chip *chip = mtd_to_nand(mtd);

	timeo = jiffies + msecs_to_jiffies(timeo);
	do {
		if ((chip->read_byte(mtd) & NAND_STATUS_READY))
			break;
		touch_softlockup_watchdog();
	} while (time_before(jiffies, timeo));
};

/**
 * nand_command - [DEFAULT] Send command to NAND device
 * @mtd: MTD device structure
 * @command: the command to be sent
 * @column: the column address for this command, -1 if none
 * @page_addr: the page address for this command, -1 if none
 *
 * Send command to NAND device. This function is used for small page devices
 * (512 Bytes per page).
 */
static void nand_command(struct mtd_info *mtd, unsigned int command,
			 int column, int page_addr)
{
	register struct nand_chip *chip = mtd_to_nand(mtd);
	int ctrl = NAND_CTRL_CLE | NAND_CTRL_CHANGE;

	/* Write out the command to the device */
	if (command == NAND_CMD_SEQIN) {
		int readcmd;

		if (column >= mtd->writesize) {
			/* OOB area */
			column -= mtd->writesize;
			readcmd = NAND_CMD_READOOB;
		} else if (column < 256) {
			/* First 256 bytes --> READ0 */
			readcmd = NAND_CMD_READ0;
		} else {
			column -= 256;
			readcmd = NAND_CMD_READ1;
		}
		chip->cmd_ctrl(mtd, readcmd, ctrl);
		ctrl &= ~NAND_CTRL_CHANGE;
	}
	chip->cmd_ctrl(mtd, command, ctrl);

	/* Address cycle, when necessary */
	ctrl = NAND_CTRL_ALE | NAND_CTRL_CHANGE;
	/* Serially input address */
	if (column != -1) {
		/* Adjust columns for 16 bit buswidth */
		if (chip->options & NAND_BUSWIDTH_16 &&
				!nand_opcode_8bits(command))
			column >>= 1;
		chip->cmd_ctrl(mtd, column, ctrl);
		ctrl &= ~NAND_CTRL_CHANGE;
	}
	if (page_addr != -1) {
		chip->cmd_ctrl(mtd, page_addr, ctrl);
		ctrl &= ~NAND_CTRL_CHANGE;
		chip->cmd_ctrl(mtd, page_addr >> 8, ctrl);
		/* One more address cycle for devices > 32MiB */
		if (chip->chipsize > (32 << 20))
			chip->cmd_ctrl(mtd, page_addr >> 16, ctrl);
	}
	chip->cmd_ctrl(mtd, NAND_CMD_NONE, NAND_NCE | NAND_CTRL_CHANGE);

	/*
	 * Program and erase have their own busy handlers status and sequential
	 * in needs no delay
	 */
	switch (command) {

	case NAND_CMD_PAGEPROG:
	case NAND_CMD_ERASE1:
	case NAND_CMD_ERASE2:
	case NAND_CMD_SEQIN:
	case NAND_CMD_STATUS:
		return;

	case NAND_CMD_RESET:
		if (chip->dev_ready)
			break;
		udelay(chip->chip_delay);
		chip->cmd_ctrl(mtd, NAND_CMD_STATUS,
			       NAND_CTRL_CLE | NAND_CTRL_CHANGE);
		chip->cmd_ctrl(mtd,
			       NAND_CMD_NONE, NAND_NCE | NAND_CTRL_CHANGE);
		/* EZ-NAND can take upto 250ms as per ONFi v4.0 */
		nand_wait_status_ready(mtd, 250);
		return;

		/* This applies to read commands */
	default:
		/*
		 * If we don't have access to the busy pin, we apply the given
		 * command delay
		 */
		if (!chip->dev_ready) {
			udelay(chip->chip_delay);
			return;
		}
	}
	/*
	 * Apply this short delay always to ensure that we do wait tWB in
	 * any case on any machine.
	 */
	ndelay(100);

	nand_wait_ready(mtd);
}

/**
 * nand_command_lp - [DEFAULT] Send command to NAND large page device
 * @mtd: MTD device structure
 * @command: the command to be sent
 * @column: the column address for this command, -1 if none
 * @page_addr: the page address for this command, -1 if none
 *
 * Send command to NAND device. This is the version for the new large page
 * devices. We don't have the separate regions as we have in the small page
 * devices. We must emulate NAND_CMD_READOOB to keep the code compatible.
 */
static void nand_command_lp(struct mtd_info *mtd, unsigned int command,
			    int column, int page_addr)
{
	register struct nand_chip *chip = mtd_to_nand(mtd);

	/* Emulate NAND_CMD_READOOB */
	if (command == NAND_CMD_READOOB) {
		column += mtd->writesize;
		command = NAND_CMD_READ0;
	}

	/* Command latch cycle */
	chip->cmd_ctrl(mtd, command, NAND_NCE | NAND_CLE | NAND_CTRL_CHANGE);

	if (column != -1 || page_addr != -1) {
		int ctrl = NAND_CTRL_CHANGE | NAND_NCE | NAND_ALE;

		/* Serially input address */
		if (column != -1) {
			/* Adjust columns for 16 bit buswidth */
			if (chip->options & NAND_BUSWIDTH_16 &&
					!nand_opcode_8bits(command))
				column >>= 1;
			chip->cmd_ctrl(mtd, column, ctrl);
			ctrl &= ~NAND_CTRL_CHANGE;

			/* Only output a single addr cycle for 8bits opcodes. */
			if (!nand_opcode_8bits(command))
				chip->cmd_ctrl(mtd, column >> 8, ctrl);
		}
		if (page_addr != -1) {
			chip->cmd_ctrl(mtd, page_addr, ctrl);
			chip->cmd_ctrl(mtd, page_addr >> 8,
				       NAND_NCE | NAND_ALE);
			/* One more address cycle for devices > 128MiB */
			if (chip->chipsize > (128 << 20))
				chip->cmd_ctrl(mtd, page_addr >> 16,
					       NAND_NCE | NAND_ALE);
		}
	}
	chip->cmd_ctrl(mtd, NAND_CMD_NONE, NAND_NCE | NAND_CTRL_CHANGE);

	/*
	 * Program and erase have their own busy handlers status, sequential
	 * in and status need no delay.
	 */
	switch (command) {

	case NAND_CMD_CACHEDPROG:
	case NAND_CMD_PAGEPROG:
	case NAND_CMD_ERASE1:
	case NAND_CMD_ERASE2:
	case NAND_CMD_SEQIN:
	case NAND_CMD_RNDIN:
	case NAND_CMD_STATUS:
		return;

	case NAND_CMD_RESET:
		if (chip->dev_ready)
			break;
		udelay(chip->chip_delay);
		chip->cmd_ctrl(mtd, NAND_CMD_STATUS,
			       NAND_NCE | NAND_CLE | NAND_CTRL_CHANGE);
		chip->cmd_ctrl(mtd, NAND_CMD_NONE,
			       NAND_NCE | NAND_CTRL_CHANGE);
		/* EZ-NAND can take upto 250ms as per ONFi v4.0 */
		nand_wait_status_ready(mtd, 250);
		return;

	case NAND_CMD_RNDOUT:
		/* No ready / busy check necessary */
		chip->cmd_ctrl(mtd, NAND_CMD_RNDOUTSTART,
			       NAND_NCE | NAND_CLE | NAND_CTRL_CHANGE);
		chip->cmd_ctrl(mtd, NAND_CMD_NONE,
			       NAND_NCE | NAND_CTRL_CHANGE);
		return;

	case NAND_CMD_READ0:
		chip->cmd_ctrl(mtd, NAND_CMD_READSTART,
			       NAND_NCE | NAND_CLE | NAND_CTRL_CHANGE);
		chip->cmd_ctrl(mtd, NAND_CMD_NONE,
			       NAND_NCE | NAND_CTRL_CHANGE);

		/* This applies to read commands */
	default:
		/*
		 * If we don't have access to the busy pin, we apply the given
		 * command delay.
		 */
		if (!chip->dev_ready) {
			udelay(chip->chip_delay);
			return;
		}
	}

	/*
	 * Apply this short delay always to ensure that we do wait tWB in
	 * any case on any machine.
	 */
	ndelay(100);

	nand_wait_ready(mtd);
}

/**
 * panic_nand_get_device - [GENERIC] Get chip for selected access
 * @chip: the nand chip descriptor
 * @mtd: MTD device structure
 * @new_state: the state which is requested
 *
 * Used when in panic, no locks are taken.
 */
static void panic_nand_get_device(struct nand_chip *chip,
		      struct mtd_info *mtd, int new_state)
{
	/* Hardware controller shared among independent devices */
	chip->controller->active = chip;
	chip->state = new_state;
}

/**
 * nand_get_device - [GENERIC] Get chip for selected access
 * @mtd: MTD device structure
 * @new_state: the state which is requested
 *
 * Get the device and lock it for exclusive access
 */
static int
nand_get_device(struct mtd_info *mtd, int new_state)
{
	struct nand_chip *chip = mtd_to_nand(mtd);
	spinlock_t *lock = &chip->controller->lock;
	wait_queue_head_t *wq = &chip->controller->wq;
	DECLARE_WAITQUEUE(wait, current);
retry:
	spin_lock(lock);

	/* Hardware controller shared among independent devices */
	if (!chip->controller->active)
		chip->controller->active = chip;

	if (chip->controller->active == chip && chip->state == FL_READY) {
		chip->state = new_state;
		spin_unlock(lock);
		return 0;
	}
	if (new_state == FL_PM_SUSPENDED) {
		if (chip->controller->active->state == FL_PM_SUSPENDED) {
			chip->state = FL_PM_SUSPENDED;
			spin_unlock(lock);
			return 0;
		}
	}
	set_current_state(TASK_UNINTERRUPTIBLE);
	add_wait_queue(wq, &wait);
	spin_unlock(lock);
	schedule();
	remove_wait_queue(wq, &wait);
	goto retry;
}

/**
 * panic_nand_wait - [GENERIC] wait until the command is done
 * @mtd: MTD device structure
 * @chip: NAND chip structure
 * @timeo: timeout
 *
 * Wait for command done. This is a helper function for nand_wait used when
 * we are in interrupt context. May happen when in panic and trying to write
 * an oops through mtdoops.
 */
static void panic_nand_wait(struct mtd_info *mtd, struct nand_chip *chip,
			    unsigned long timeo)
{
	int i;
	for (i = 0; i < timeo; i++) {
		if (chip->dev_ready) {
			if (chip->dev_ready(mtd))
				break;
		} else {
			if (chip->read_byte(mtd) & NAND_STATUS_READY)
				break;
		}
		mdelay(1);
	}
}

/**
 * nand_wait - [DEFAULT] wait until the command is done
 * @mtd: MTD device structure
 * @chip: NAND chip structure
 *
 * Wait for command done. This applies to erase and program only.
 */
static int nand_wait(struct mtd_info *mtd, struct nand_chip *chip)
{

	int status;
	unsigned long timeo = 400;

	/*
	 * Apply this short delay always to ensure that we do wait tWB in any
	 * case on any machine.
	 */
	ndelay(100);

	chip->cmdfunc(mtd, NAND_CMD_STATUS, -1, -1);

	if (in_interrupt() || oops_in_progress)
		panic_nand_wait(mtd, chip, timeo);
	else {
		timeo = jiffies + msecs_to_jiffies(timeo);
		do {
			if (chip->dev_ready) {
				if (chip->dev_ready(mtd))
					break;
			} else {
				if (chip->read_byte(mtd) & NAND_STATUS_READY)
					break;
			}
			cond_resched();
		} while (time_before(jiffies, timeo));
	}

	status = (int)chip->read_byte(mtd);
	/* This can happen if in case of timeout or buggy dev_ready */
	WARN_ON(!(status & NAND_STATUS_READY));
	return status;
}

/**
 * nand_reset_data_interface - Reset data interface and timings
 * @chip: The NAND chip
 *
 * Reset the Data interface and timings to ONFI mode 0.
 *
 * Returns 0 for success or negative error code otherwise.
 */
static int nand_reset_data_interface(struct nand_chip *chip)
{
	struct mtd_info *mtd = nand_to_mtd(chip);
	const struct nand_data_interface *conf;
	int ret;

	if (!chip->setup_data_interface)
		return 0;

	/*
	 * The ONFI specification says:
	 * "
	 * To transition from NV-DDR or NV-DDR2 to the SDR data
	 * interface, the host shall use the Reset (FFh) command
	 * using SDR timing mode 0. A device in any timing mode is
	 * required to recognize Reset (FFh) command issued in SDR
	 * timing mode 0.
	 * "
	 *
	 * Configure the data interface in SDR mode and set the
	 * timings to timing mode 0.
	 */

	conf = nand_get_default_data_interface();
	ret = chip->setup_data_interface(mtd, conf, false);
	if (ret)
		pr_err("Failed to configure data interface to SDR timing mode 0\n");

	return ret;
}

/**
 * nand_setup_data_interface - Setup the best data interface and timings
 * @chip: The NAND chip
 *
 * Find and configure the best data interface and NAND timings supported by
 * the chip and the driver.
 * First tries to retrieve supported timing modes from ONFI information,
 * and if the NAND chip does not support ONFI, relies on the
 * ->onfi_timing_mode_default specified in the nand_ids table.
 *
 * Returns 0 for success or negative error code otherwise.
 */
static int nand_setup_data_interface(struct nand_chip *chip)
{
	struct mtd_info *mtd = nand_to_mtd(chip);
	int ret;

	if (!chip->setup_data_interface || !chip->data_interface)
		return 0;

	/*
	 * Ensure the timing mode has been changed on the chip side
	 * before changing timings on the controller side.
	 */
	if (chip->onfi_version) {
		u8 tmode_param[ONFI_SUBFEATURE_PARAM_LEN] = {
			chip->onfi_timing_mode_default,
		};

		ret = chip->onfi_set_features(mtd, chip,
				ONFI_FEATURE_ADDR_TIMING_MODE,
				tmode_param);
		if (ret)
			goto err;
	}

	ret = chip->setup_data_interface(mtd, chip->data_interface, false);
err:
	return ret;
}

/**
 * nand_init_data_interface - find the best data interface and timings
 * @chip: The NAND chip
 *
 * Find the best data interface and NAND timings supported by the chip
 * and the driver.
 * First tries to retrieve supported timing modes from ONFI information,
 * and if the NAND chip does not support ONFI, relies on the
 * ->onfi_timing_mode_default specified in the nand_ids table. After this
 * function nand_chip->data_interface is initialized with the best timing mode
 * available.
 *
 * Returns 0 for success or negative error code otherwise.
 */
static int nand_init_data_interface(struct nand_chip *chip)
{
	struct mtd_info *mtd = nand_to_mtd(chip);
	int modes, mode, ret;

	if (!chip->setup_data_interface)
		return 0;

	/*
	 * First try to identify the best timings from ONFI parameters and
	 * if the NAND does not support ONFI, fallback to the default ONFI
	 * timing mode.
	 */
	modes = onfi_get_async_timing_mode(chip);
	if (modes == ONFI_TIMING_MODE_UNKNOWN) {
		if (!chip->onfi_timing_mode_default)
			return 0;

		modes = GENMASK(chip->onfi_timing_mode_default, 0);
	}

	chip->data_interface = kzalloc(sizeof(*chip->data_interface),
				       GFP_KERNEL);
	if (!chip->data_interface)
		return -ENOMEM;

	for (mode = fls(modes) - 1; mode >= 0; mode--) {
		ret = onfi_init_data_interface(chip, chip->data_interface,
					       NAND_SDR_IFACE, mode);
		if (ret)
			continue;

		ret = chip->setup_data_interface(mtd, chip->data_interface,
						 true);
		if (!ret) {
			chip->onfi_timing_mode_default = mode;
			break;
		}
	}

	return 0;
}

static void nand_release_data_interface(struct nand_chip *chip)
{
	kfree(chip->data_interface);
}

/**
 * nand_reset - Reset and initialize a NAND device
 * @chip: The NAND chip
 * @chipnr: Internal die id
 *
 * Returns 0 for success or negative error code otherwise
 */
int nand_reset(struct nand_chip *chip, int chipnr)
{
	struct mtd_info *mtd = nand_to_mtd(chip);
	int ret;

	ret = nand_reset_data_interface(chip);
	if (ret)
		return ret;

	/*
	 * The CS line has to be released before we can apply the new NAND
	 * interface settings, hence this weird ->select_chip() dance.
	 */
	chip->select_chip(mtd, chipnr);
	chip->cmdfunc(mtd, NAND_CMD_RESET, -1, -1);
	chip->select_chip(mtd, -1);

	chip->select_chip(mtd, chipnr);
	ret = nand_setup_data_interface(chip);
	chip->select_chip(mtd, -1);
	if (ret)
		return ret;

	return 0;
}

/**
 * __nand_unlock - [REPLACEABLE] unlocks specified locked blocks
 * @mtd: mtd info
 * @ofs: offset to start unlock from
 * @len: length to unlock
 * @invert: when = 0, unlock the range of blocks within the lower and
 *                    upper boundary address
 *          when = 1, unlock the range of blocks outside the boundaries
 *                    of the lower and upper boundary address
 *
 * Returs unlock status.
 */
static int __nand_unlock(struct mtd_info *mtd, loff_t ofs,
					uint64_t len, int invert)
{
	int ret = 0;
	int status, page;
	struct nand_chip *chip = mtd_to_nand(mtd);

	/* Submit address of first page to unlock */
	page = ofs >> chip->page_shift;
	chip->cmdfunc(mtd, NAND_CMD_UNLOCK1, -1, page & chip->pagemask);

	/* Submit address of last page to unlock */
	page = (ofs + len) >> chip->page_shift;
	chip->cmdfunc(mtd, NAND_CMD_UNLOCK2, -1,
				(page | invert) & chip->pagemask);

	/* Call wait ready function */
	status = chip->waitfunc(mtd, chip);
	/* See if device thinks it succeeded */
	if (status & NAND_STATUS_FAIL) {
		pr_debug("%s: error status = 0x%08x\n",
					__func__, status);
		ret = -EIO;
	}

	return ret;
}

/**
 * nand_unlock - [REPLACEABLE] unlocks specified locked blocks
 * @mtd: mtd info
 * @ofs: offset to start unlock from
 * @len: length to unlock
 *
 * Returns unlock status.
 */
int nand_unlock(struct mtd_info *mtd, loff_t ofs, uint64_t len)
{
	int ret = 0;
	int chipnr;
	struct nand_chip *chip = mtd_to_nand(mtd);

	pr_debug("%s: start = 0x%012llx, len = %llu\n",
			__func__, (unsigned long long)ofs, len);

	if (check_offs_len(mtd, ofs, len))
		return -EINVAL;

	/* Align to last block address if size addresses end of the device */
	if (ofs + len == mtd->size)
		len -= mtd->erasesize;

	nand_get_device(mtd, FL_UNLOCKING);

	/* Shift to get chip number */
	chipnr = ofs >> chip->chip_shift;

	/*
	 * Reset the chip.
	 * If we want to check the WP through READ STATUS and check the bit 7
	 * we must reset the chip
	 * some operation can also clear the bit 7 of status register
	 * eg. erase/program a locked block
	 */
	nand_reset(chip, chipnr);

	chip->select_chip(mtd, chipnr);

	/* Check, if it is write protected */
	if (nand_check_wp(mtd)) {
		pr_debug("%s: device is write protected!\n",
					__func__);
		ret = -EIO;
		goto out;
	}

	ret = __nand_unlock(mtd, ofs, len, 0);

out:
	chip->select_chip(mtd, -1);
	nand_release_device(mtd);

	return ret;
}
EXPORT_SYMBOL(nand_unlock);

/**
 * nand_lock - [REPLACEABLE] locks all blocks present in the device
 * @mtd: mtd info
 * @ofs: offset to start unlock from
 * @len: length to unlock
 *
 * This feature is not supported in many NAND parts. 'Micron' NAND parts do
 * have this feature, but it allows only to lock all blocks, not for specified
 * range for block. Implementing 'lock' feature by making use of 'unlock', for
 * now.
 *
 * Returns lock status.
 */
int nand_lock(struct mtd_info *mtd, loff_t ofs, uint64_t len)
{
	int ret = 0;
	int chipnr, status, page;
	struct nand_chip *chip = mtd_to_nand(mtd);

	pr_debug("%s: start = 0x%012llx, len = %llu\n",
			__func__, (unsigned long long)ofs, len);

	if (check_offs_len(mtd, ofs, len))
		return -EINVAL;

	nand_get_device(mtd, FL_LOCKING);

	/* Shift to get chip number */
	chipnr = ofs >> chip->chip_shift;

	/*
	 * Reset the chip.
	 * If we want to check the WP through READ STATUS and check the bit 7
	 * we must reset the chip
	 * some operation can also clear the bit 7 of status register
	 * eg. erase/program a locked block
	 */
	nand_reset(chip, chipnr);

	chip->select_chip(mtd, chipnr);

	/* Check, if it is write protected */
	if (nand_check_wp(mtd)) {
		pr_debug("%s: device is write protected!\n",
					__func__);
		status = MTD_ERASE_FAILED;
		ret = -EIO;
		goto out;
	}

	/* Submit address of first page to lock */
	page = ofs >> chip->page_shift;
	chip->cmdfunc(mtd, NAND_CMD_LOCK, -1, page & chip->pagemask);

	/* Call wait ready function */
	status = chip->waitfunc(mtd, chip);
	/* See if device thinks it succeeded */
	if (status & NAND_STATUS_FAIL) {
		pr_debug("%s: error status = 0x%08x\n",
					__func__, status);
		ret = -EIO;
		goto out;
	}

	ret = __nand_unlock(mtd, ofs, len, 0x1);

out:
	chip->select_chip(mtd, -1);
	nand_release_device(mtd);

	return ret;
}
EXPORT_SYMBOL(nand_lock);

/**
 * nand_check_erased_buf - check if a buffer contains (almost) only 0xff data
 * @buf: buffer to test
 * @len: buffer length
 * @bitflips_threshold: maximum number of bitflips
 *
 * Check if a buffer contains only 0xff, which means the underlying region
 * has been erased and is ready to be programmed.
 * The bitflips_threshold specify the maximum number of bitflips before
 * considering the region is not erased.
 * Note: The logic of this function has been extracted from the memweight
 * implementation, except that nand_check_erased_buf function exit before
 * testing the whole buffer if the number of bitflips exceed the
 * bitflips_threshold value.
 *
 * Returns a positive number of bitflips less than or equal to
 * bitflips_threshold, or -ERROR_CODE for bitflips in excess of the
 * threshold.
 */
static int nand_check_erased_buf(void *buf, int len, int bitflips_threshold)
{
	const unsigned char *bitmap = buf;
	int bitflips = 0;
	int weight;

	for (; len && ((uintptr_t)bitmap) % sizeof(long);
	     len--, bitmap++) {
		weight = hweight8(*bitmap);
		bitflips += BITS_PER_BYTE - weight;
		if (unlikely(bitflips > bitflips_threshold))
			return -EBADMSG;
	}

	for (; len >= sizeof(long);
	     len -= sizeof(long), bitmap += sizeof(long)) {
		weight = hweight_long(*((unsigned long *)bitmap));
		bitflips += BITS_PER_LONG - weight;
		if (unlikely(bitflips > bitflips_threshold))
			return -EBADMSG;
	}

	for (; len > 0; len--, bitmap++) {
		weight = hweight8(*bitmap);
		bitflips += BITS_PER_BYTE - weight;
		if (unlikely(bitflips > bitflips_threshold))
			return -EBADMSG;
	}

	return bitflips;
}

/**
 * nand_check_erased_ecc_chunk - check if an ECC chunk contains (almost) only
 *				 0xff data
 * @data: data buffer to test
 * @datalen: data length
 * @ecc: ECC buffer
 * @ecclen: ECC length
 * @extraoob: extra OOB buffer
 * @extraooblen: extra OOB length
 * @bitflips_threshold: maximum number of bitflips
 *
 * Check if a data buffer and its associated ECC and OOB data contains only
 * 0xff pattern, which means the underlying region has been erased and is
 * ready to be programmed.
 * The bitflips_threshold specify the maximum number of bitflips before
 * considering the region as not erased.
 *
 * Note:
 * 1/ ECC algorithms are working on pre-defined block sizes which are usually
 *    different from the NAND page size. When fixing bitflips, ECC engines will
 *    report the number of errors per chunk, and the NAND core infrastructure
 *    expect you to return the maximum number of bitflips for the whole page.
 *    This is why you should always use this function on a single chunk and
 *    not on the whole page. After checking each chunk you should update your
 *    max_bitflips value accordingly.
 * 2/ When checking for bitflips in erased pages you should not only check
 *    the payload data but also their associated ECC data, because a user might
 *    have programmed almost all bits to 1 but a few. In this case, we
 *    shouldn't consider the chunk as erased, and checking ECC bytes prevent
 *    this case.
 * 3/ The extraoob argument is optional, and should be used if some of your OOB
 *    data are protected by the ECC engine.
 *    It could also be used if you support subpages and want to attach some
 *    extra OOB data to an ECC chunk.
 *
 * Returns a positive number of bitflips less than or equal to
 * bitflips_threshold, or -ERROR_CODE for bitflips in excess of the
 * threshold. In case of success, the passed buffers are filled with 0xff.
 */
int nand_check_erased_ecc_chunk(void *data, int datalen,
				void *ecc, int ecclen,
				void *extraoob, int extraooblen,
				int bitflips_threshold)
{
	int data_bitflips = 0, ecc_bitflips = 0, extraoob_bitflips = 0;

	data_bitflips = nand_check_erased_buf(data, datalen,
					      bitflips_threshold);
	if (data_bitflips < 0)
		return data_bitflips;

	bitflips_threshold -= data_bitflips;

	ecc_bitflips = nand_check_erased_buf(ecc, ecclen, bitflips_threshold);
	if (ecc_bitflips < 0)
		return ecc_bitflips;

	bitflips_threshold -= ecc_bitflips;

	extraoob_bitflips = nand_check_erased_buf(extraoob, extraooblen,
						  bitflips_threshold);
	if (extraoob_bitflips < 0)
		return extraoob_bitflips;

	if (data_bitflips)
		memset(data, 0xff, datalen);

	if (ecc_bitflips)
		memset(ecc, 0xff, ecclen);

	if (extraoob_bitflips)
		memset(extraoob, 0xff, extraooblen);

	return data_bitflips + ecc_bitflips + extraoob_bitflips;
}
EXPORT_SYMBOL(nand_check_erased_ecc_chunk);

/**
 * nand_read_page_raw - [INTERN] read raw page data without ecc
 * @mtd: mtd info structure
 * @chip: nand chip info structure
 * @buf: buffer to store read data
 * @oob_required: caller requires OOB data read to chip->oob_poi
 * @page: page number to read
 *
 * Not for syndrome calculating ECC controllers, which use a special oob layout.
 */
static int nand_read_page_raw(struct mtd_info *mtd, struct nand_chip *chip,
			      uint8_t *buf, int oob_required, int page)
{
	chip->read_buf(mtd, buf, mtd->writesize);
	if (oob_required)
		chip->read_buf(mtd, chip->oob_poi, mtd->oobsize);
	return 0;
}

/**
 * nand_read_page_raw_syndrome - [INTERN] read raw page data without ecc
 * @mtd: mtd info structure
 * @chip: nand chip info structure
 * @buf: buffer to store read data
 * @oob_required: caller requires OOB data read to chip->oob_poi
 * @page: page number to read
 *
 * We need a special oob layout and handling even when OOB isn't used.
 */
static int nand_read_page_raw_syndrome(struct mtd_info *mtd,
				       struct nand_chip *chip, uint8_t *buf,
				       int oob_required, int page)
{
	int eccsize = chip->ecc.size;
	int eccbytes = chip->ecc.bytes;
	uint8_t *oob = chip->oob_poi;
	int steps, size;

	for (steps = chip->ecc.steps; steps > 0; steps--) {
		chip->read_buf(mtd, buf, eccsize);
		buf += eccsize;

		if (chip->ecc.prepad) {
			chip->read_buf(mtd, oob, chip->ecc.prepad);
			oob += chip->ecc.prepad;
		}

		chip->read_buf(mtd, oob, eccbytes);
		oob += eccbytes;

		if (chip->ecc.postpad) {
			chip->read_buf(mtd, oob, chip->ecc.postpad);
			oob += chip->ecc.postpad;
		}
	}

	size = mtd->oobsize - (oob - chip->oob_poi);
	if (size)
		chip->read_buf(mtd, oob, size);

	return 0;
}

/**
 * nand_read_page_swecc - [REPLACEABLE] software ECC based page read function
 * @mtd: mtd info structure
 * @chip: nand chip info structure
 * @buf: buffer to store read data
 * @oob_required: caller requires OOB data read to chip->oob_poi
 * @page: page number to read
 */
static int nand_read_page_swecc(struct mtd_info *mtd, struct nand_chip *chip,
				uint8_t *buf, int oob_required, int page)
{
	int i, eccsize = chip->ecc.size, ret;
	int eccbytes = chip->ecc.bytes;
	int eccsteps = chip->ecc.steps;
	uint8_t *p = buf;
	uint8_t *ecc_calc = chip->buffers->ecccalc;
	uint8_t *ecc_code = chip->buffers->ecccode;
	unsigned int max_bitflips = 0;

	chip->ecc.read_page_raw(mtd, chip, buf, 1, page);

	for (i = 0; eccsteps; eccsteps--, i += eccbytes, p += eccsize)
		chip->ecc.calculate(mtd, p, &ecc_calc[i]);

	ret = mtd_ooblayout_get_eccbytes(mtd, ecc_code, chip->oob_poi, 0,
					 chip->ecc.total);
	if (ret)
		return ret;

	eccsteps = chip->ecc.steps;
	p = buf;

	for (i = 0 ; eccsteps; eccsteps--, i += eccbytes, p += eccsize) {
		int stat;

		stat = chip->ecc.correct(mtd, p, &ecc_code[i], &ecc_calc[i]);
		if (stat < 0) {
			mtd->ecc_stats.failed++;
		} else {
			mtd->ecc_stats.corrected += stat;
			max_bitflips = max_t(unsigned int, max_bitflips, stat);
		}
	}
	return max_bitflips;
}

/**
 * nand_read_subpage - [REPLACEABLE] ECC based sub-page read function
 * @mtd: mtd info structure
 * @chip: nand chip info structure
 * @data_offs: offset of requested data within the page
 * @readlen: data length
 * @bufpoi: buffer to store read data
 * @page: page number to read
 */
static int nand_read_subpage(struct mtd_info *mtd, struct nand_chip *chip,
			uint32_t data_offs, uint32_t readlen, uint8_t *bufpoi,
			int page)
{
	int start_step, end_step, num_steps, ret;
	uint8_t *p;
	int data_col_addr, i, gaps = 0;
	int datafrag_len, eccfrag_len, aligned_len, aligned_pos;
	int busw = (chip->options & NAND_BUSWIDTH_16) ? 2 : 1;
	int index, section = 0;
	unsigned int max_bitflips = 0;
	struct mtd_oob_region oobregion = { };

	/* Column address within the page aligned to ECC size (256bytes) */
	start_step = data_offs / chip->ecc.size;
	end_step = (data_offs + readlen - 1) / chip->ecc.size;
	num_steps = end_step - start_step + 1;
	index = start_step * chip->ecc.bytes;

	/* Data size aligned to ECC ecc.size */
	datafrag_len = num_steps * chip->ecc.size;
	eccfrag_len = num_steps * chip->ecc.bytes;

	data_col_addr = start_step * chip->ecc.size;
	/* If we read not a page aligned data */
	if (data_col_addr != 0)
		chip->cmdfunc(mtd, NAND_CMD_RNDOUT, data_col_addr, -1);

	p = bufpoi + data_col_addr;
	chip->read_buf(mtd, p, datafrag_len);

	/* Calculate ECC */
	for (i = 0; i < eccfrag_len ; i += chip->ecc.bytes, p += chip->ecc.size)
		chip->ecc.calculate(mtd, p, &chip->buffers->ecccalc[i]);

	/*
	 * The performance is faster if we position offsets according to
	 * ecc.pos. Let's make sure that there are no gaps in ECC positions.
	 */
	ret = mtd_ooblayout_find_eccregion(mtd, index, &section, &oobregion);
	if (ret)
		return ret;

	if (oobregion.length < eccfrag_len)
		gaps = 1;

	if (gaps) {
		chip->cmdfunc(mtd, NAND_CMD_RNDOUT, mtd->writesize, -1);
		chip->read_buf(mtd, chip->oob_poi, mtd->oobsize);
	} else {
		/*
		 * Send the command to read the particular ECC bytes take care
		 * about buswidth alignment in read_buf.
		 */
		aligned_pos = oobregion.offset & ~(busw - 1);
		aligned_len = eccfrag_len;
		if (oobregion.offset & (busw - 1))
			aligned_len++;
		if ((oobregion.offset + (num_steps * chip->ecc.bytes)) &
		    (busw - 1))
			aligned_len++;

		chip->cmdfunc(mtd, NAND_CMD_RNDOUT,
			      mtd->writesize + aligned_pos, -1);
		chip->read_buf(mtd, &chip->oob_poi[aligned_pos], aligned_len);
	}

	ret = mtd_ooblayout_get_eccbytes(mtd, chip->buffers->ecccode,
					 chip->oob_poi, index, eccfrag_len);
	if (ret)
		return ret;

	p = bufpoi + data_col_addr;
	for (i = 0; i < eccfrag_len ; i += chip->ecc.bytes, p += chip->ecc.size) {
		int stat;

		stat = chip->ecc.correct(mtd, p,
			&chip->buffers->ecccode[i], &chip->buffers->ecccalc[i]);
		if (stat == -EBADMSG &&
		    (chip->ecc.options & NAND_ECC_GENERIC_ERASED_CHECK)) {
			/* check for empty pages with bitflips */
			stat = nand_check_erased_ecc_chunk(p, chip->ecc.size,
						&chip->buffers->ecccode[i],
						chip->ecc.bytes,
						NULL, 0,
						chip->ecc.strength);
		}

		if (stat < 0) {
			mtd->ecc_stats.failed++;
		} else {
			mtd->ecc_stats.corrected += stat;
			max_bitflips = max_t(unsigned int, max_bitflips, stat);
		}
	}
	return max_bitflips;
}

/**
 * nand_read_page_hwecc - [REPLACEABLE] hardware ECC based page read function
 * @mtd: mtd info structure
 * @chip: nand chip info structure
 * @buf: buffer to store read data
 * @oob_required: caller requires OOB data read to chip->oob_poi
 * @page: page number to read
 *
 * Not for syndrome calculating ECC controllers which need a special oob layout.
 */
static int nand_read_page_hwecc(struct mtd_info *mtd, struct nand_chip *chip,
				uint8_t *buf, int oob_required, int page)
{
	int i, eccsize = chip->ecc.size, ret;
	int eccbytes = chip->ecc.bytes;
	int eccsteps = chip->ecc.steps;
	uint8_t *p = buf;
	uint8_t *ecc_calc = chip->buffers->ecccalc;
	uint8_t *ecc_code = chip->buffers->ecccode;
	unsigned int max_bitflips = 0;

	for (i = 0; eccsteps; eccsteps--, i += eccbytes, p += eccsize) {
		chip->ecc.hwctl(mtd, NAND_ECC_READ);
		chip->read_buf(mtd, p, eccsize);
		chip->ecc.calculate(mtd, p, &ecc_calc[i]);
	}
	chip->read_buf(mtd, chip->oob_poi, mtd->oobsize);

	ret = mtd_ooblayout_get_eccbytes(mtd, ecc_code, chip->oob_poi, 0,
					 chip->ecc.total);
	if (ret)
		return ret;

	eccsteps = chip->ecc.steps;
	p = buf;

	for (i = 0 ; eccsteps; eccsteps--, i += eccbytes, p += eccsize) {
		int stat;

		stat = chip->ecc.correct(mtd, p, &ecc_code[i], &ecc_calc[i]);
		if (stat == -EBADMSG &&
		    (chip->ecc.options & NAND_ECC_GENERIC_ERASED_CHECK)) {
			/* check for empty pages with bitflips */
			stat = nand_check_erased_ecc_chunk(p, eccsize,
						&ecc_code[i], eccbytes,
						NULL, 0,
						chip->ecc.strength);
		}

		if (stat < 0) {
			mtd->ecc_stats.failed++;
		} else {
			mtd->ecc_stats.corrected += stat;
			max_bitflips = max_t(unsigned int, max_bitflips, stat);
		}
	}
	return max_bitflips;
}

/**
 * nand_read_page_hwecc_oob_first - [REPLACEABLE] hw ecc, read oob first
 * @mtd: mtd info structure
 * @chip: nand chip info structure
 * @buf: buffer to store read data
 * @oob_required: caller requires OOB data read to chip->oob_poi
 * @page: page number to read
 *
 * Hardware ECC for large page chips, require OOB to be read first. For this
 * ECC mode, the write_page method is re-used from ECC_HW. These methods
 * read/write ECC from the OOB area, unlike the ECC_HW_SYNDROME support with
 * multiple ECC steps, follows the "infix ECC" scheme and reads/writes ECC from
 * the data area, by overwriting the NAND manufacturer bad block markings.
 */
static int nand_read_page_hwecc_oob_first(struct mtd_info *mtd,
	struct nand_chip *chip, uint8_t *buf, int oob_required, int page)
{
	int i, eccsize = chip->ecc.size, ret;
	int eccbytes = chip->ecc.bytes;
	int eccsteps = chip->ecc.steps;
	uint8_t *p = buf;
	uint8_t *ecc_code = chip->buffers->ecccode;
	uint8_t *ecc_calc = chip->buffers->ecccalc;
	unsigned int max_bitflips = 0;

	/* Read the OOB area first */
	chip->cmdfunc(mtd, NAND_CMD_READOOB, 0, page);
	chip->read_buf(mtd, chip->oob_poi, mtd->oobsize);
	chip->cmdfunc(mtd, NAND_CMD_READ0, 0, page);

	ret = mtd_ooblayout_get_eccbytes(mtd, ecc_code, chip->oob_poi, 0,
					 chip->ecc.total);
	if (ret)
		return ret;

	for (i = 0; eccsteps; eccsteps--, i += eccbytes, p += eccsize) {
		int stat;

		chip->ecc.hwctl(mtd, NAND_ECC_READ);
		chip->read_buf(mtd, p, eccsize);
		chip->ecc.calculate(mtd, p, &ecc_calc[i]);

		stat = chip->ecc.correct(mtd, p, &ecc_code[i], NULL);
		if (stat == -EBADMSG &&
		    (chip->ecc.options & NAND_ECC_GENERIC_ERASED_CHECK)) {
			/* check for empty pages with bitflips */
			stat = nand_check_erased_ecc_chunk(p, eccsize,
						&ecc_code[i], eccbytes,
						NULL, 0,
						chip->ecc.strength);
		}

		if (stat < 0) {
			mtd->ecc_stats.failed++;
		} else {
			mtd->ecc_stats.corrected += stat;
			max_bitflips = max_t(unsigned int, max_bitflips, stat);
		}
	}
	return max_bitflips;
}

/**
 * nand_read_page_syndrome - [REPLACEABLE] hardware ECC syndrome based page read
 * @mtd: mtd info structure
 * @chip: nand chip info structure
 * @buf: buffer to store read data
 * @oob_required: caller requires OOB data read to chip->oob_poi
 * @page: page number to read
 *
 * The hw generator calculates the error syndrome automatically. Therefore we
 * need a special oob layout and handling.
 */
static int nand_read_page_syndrome(struct mtd_info *mtd, struct nand_chip *chip,
				   uint8_t *buf, int oob_required, int page)
{
	int i, eccsize = chip->ecc.size;
	int eccbytes = chip->ecc.bytes;
	int eccsteps = chip->ecc.steps;
	int eccpadbytes = eccbytes + chip->ecc.prepad + chip->ecc.postpad;
	uint8_t *p = buf;
	uint8_t *oob = chip->oob_poi;
	unsigned int max_bitflips = 0;

	for (i = 0; eccsteps; eccsteps--, i += eccbytes, p += eccsize) {
		int stat;

		chip->ecc.hwctl(mtd, NAND_ECC_READ);
		chip->read_buf(mtd, p, eccsize);

		if (chip->ecc.prepad) {
			chip->read_buf(mtd, oob, chip->ecc.prepad);
			oob += chip->ecc.prepad;
		}

		chip->ecc.hwctl(mtd, NAND_ECC_READSYN);
		chip->read_buf(mtd, oob, eccbytes);
		stat = chip->ecc.correct(mtd, p, oob, NULL);

		oob += eccbytes;

		if (chip->ecc.postpad) {
			chip->read_buf(mtd, oob, chip->ecc.postpad);
			oob += chip->ecc.postpad;
		}

		if (stat == -EBADMSG &&
		    (chip->ecc.options & NAND_ECC_GENERIC_ERASED_CHECK)) {
			/* check for empty pages with bitflips */
			stat = nand_check_erased_ecc_chunk(p, chip->ecc.size,
							   oob - eccpadbytes,
							   eccpadbytes,
							   NULL, 0,
							   chip->ecc.strength);
		}

		if (stat < 0) {
			mtd->ecc_stats.failed++;
		} else {
			mtd->ecc_stats.corrected += stat;
			max_bitflips = max_t(unsigned int, max_bitflips, stat);
		}
	}

	/* Calculate remaining oob bytes */
	i = mtd->oobsize - (oob - chip->oob_poi);
	if (i)
		chip->read_buf(mtd, oob, i);

	return max_bitflips;
}

/**
 * nand_transfer_oob - [INTERN] Transfer oob to client buffer
 * @mtd: mtd info structure
 * @oob: oob destination address
 * @ops: oob ops structure
 * @len: size of oob to transfer
 */
static uint8_t *nand_transfer_oob(struct mtd_info *mtd, uint8_t *oob,
				  struct mtd_oob_ops *ops, size_t len)
{
	struct nand_chip *chip = mtd_to_nand(mtd);
	int ret;

	switch (ops->mode) {

	case MTD_OPS_PLACE_OOB:
	case MTD_OPS_RAW:
		memcpy(oob, chip->oob_poi + ops->ooboffs, len);
		return oob + len;

	case MTD_OPS_AUTO_OOB:
		ret = mtd_ooblayout_get_databytes(mtd, oob, chip->oob_poi,
						  ops->ooboffs, len);
		BUG_ON(ret);
		return oob + len;

	default:
		BUG();
	}
	return NULL;
}

/**
 * nand_setup_read_retry - [INTERN] Set the READ RETRY mode
 * @mtd: MTD device structure
 * @retry_mode: the retry mode to use
 *
 * Some vendors supply a special command to shift the Vt threshold, to be used
 * when there are too many bitflips in a page (i.e., ECC error). After setting
 * a new threshold, the host should retry reading the page.
 */
static int nand_setup_read_retry(struct mtd_info *mtd, int retry_mode)
{
	struct nand_chip *chip = mtd_to_nand(mtd);

	pr_debug("setting READ RETRY mode %d\n", retry_mode);

	if (retry_mode >= chip->read_retries)
		return -EINVAL;

	if (!chip->setup_read_retry)
		return -EOPNOTSUPP;

	return chip->setup_read_retry(mtd, retry_mode);
}

/**
 * nand_do_read_ops - [INTERN] Read data with ECC
 * @mtd: MTD device structure
 * @from: offset to read from
 * @ops: oob ops structure
 *
 * Internal function. Called with chip held.
 */
static int nand_do_read_ops(struct mtd_info *mtd, loff_t from,
			    struct mtd_oob_ops *ops)
{
	int chipnr, page, realpage, col, bytes, aligned, oob_required;
	struct nand_chip *chip = mtd_to_nand(mtd);
	int ret = 0;
	uint32_t readlen = ops->len;
	uint32_t oobreadlen = ops->ooblen;
	uint32_t max_oobsize = mtd_oobavail(mtd, ops);

	uint8_t *bufpoi, *oob, *buf;
	int use_bufpoi;
	unsigned int max_bitflips = 0;
	int retry_mode = 0;
	bool ecc_fail = false;

	chipnr = (int)(from >> chip->chip_shift);
	chip->select_chip(mtd, chipnr);

	realpage = (int)(from >> chip->page_shift);
	page = realpage & chip->pagemask;

	col = (int)(from & (mtd->writesize - 1));

	buf = ops->datbuf;
	oob = ops->oobbuf;
	oob_required = oob ? 1 : 0;

	while (1) {
		unsigned int ecc_failures = mtd->ecc_stats.failed;

		bytes = min(mtd->writesize - col, readlen);
		aligned = (bytes == mtd->writesize);

		if (!aligned)
			use_bufpoi = 1;
		else if (chip->options & NAND_USE_BOUNCE_BUFFER)
			use_bufpoi = !virt_addr_valid(buf);
		else
			use_bufpoi = 0;

		/* Is the current page in the buffer? */
		if (realpage != chip->pagebuf || oob) {
			bufpoi = use_bufpoi ? chip->buffers->databuf : buf;

			if (use_bufpoi && aligned)
				pr_debug("%s: using read bounce buffer for buf@%p\n",
						 __func__, buf);

read_retry:
			chip->cmdfunc(mtd, NAND_CMD_READ0, 0x00, page);

			/*
			 * Now read the page into the buffer.  Absent an error,
			 * the read methods return max bitflips per ecc step.
			 */
			if (unlikely(ops->mode == MTD_OPS_RAW))
				ret = chip->ecc.read_page_raw(mtd, chip, bufpoi,
							      oob_required,
							      page);
			else if (!aligned && NAND_HAS_SUBPAGE_READ(chip) &&
				 !oob)
				ret = chip->ecc.read_subpage(mtd, chip,
							col, bytes, bufpoi,
							page);
			else
				ret = chip->ecc.read_page(mtd, chip, bufpoi,
							  oob_required, page);
			if (ret < 0) {
				if (use_bufpoi)
					/* Invalidate page cache */
					chip->pagebuf = -1;
				break;
			}

			max_bitflips = max_t(unsigned int, max_bitflips, ret);

			/* Transfer not aligned data */
			if (use_bufpoi) {
				if (!NAND_HAS_SUBPAGE_READ(chip) && !oob &&
				    !(mtd->ecc_stats.failed - ecc_failures) &&
				    (ops->mode != MTD_OPS_RAW)) {
					chip->pagebuf = realpage;
					chip->pagebuf_bitflips = ret;
				} else {
					/* Invalidate page cache */
					chip->pagebuf = -1;
				}
				memcpy(buf, chip->buffers->databuf + col, bytes);
			}

			if (unlikely(oob)) {
				int toread = min(oobreadlen, max_oobsize);

				if (toread) {
					oob = nand_transfer_oob(mtd,
						oob, ops, toread);
					oobreadlen -= toread;
				}
			}

			if (chip->options & NAND_NEED_READRDY) {
				/* Apply delay or wait for ready/busy pin */
				if (!chip->dev_ready)
					udelay(chip->chip_delay);
				else
					nand_wait_ready(mtd);
			}

			if (mtd->ecc_stats.failed - ecc_failures) {
				if (retry_mode + 1 < chip->read_retries) {
					retry_mode++;
					ret = nand_setup_read_retry(mtd,
							retry_mode);
					if (ret < 0)
						break;

					/* Reset failures; retry */
					mtd->ecc_stats.failed = ecc_failures;
					goto read_retry;
				} else {
					/* No more retry modes; real failure */
					ecc_fail = true;
				}
			}

			buf += bytes;
		} else {
			memcpy(buf, chip->buffers->databuf + col, bytes);
			buf += bytes;
			max_bitflips = max_t(unsigned int, max_bitflips,
					     chip->pagebuf_bitflips);
		}

		readlen -= bytes;

		/* Reset to retry mode 0 */
		if (retry_mode) {
			ret = nand_setup_read_retry(mtd, 0);
			if (ret < 0)
				break;
			retry_mode = 0;
		}

		if (!readlen)
			break;

		/* For subsequent reads align to page boundary */
		col = 0;
		/* Increment page address */
		realpage++;

		page = realpage & chip->pagemask;
		/* Check, if we cross a chip boundary */
		if (!page) {
			chipnr++;
			chip->select_chip(mtd, -1);
			chip->select_chip(mtd, chipnr);
		}
	}
	chip->select_chip(mtd, -1);

	ops->retlen = ops->len - (size_t) readlen;
	if (oob)
		ops->oobretlen = ops->ooblen - oobreadlen;

	if (ret < 0)
		return ret;

	if (ecc_fail)
		return -EBADMSG;

	return max_bitflips;
}

/**
 * nand_read - [MTD Interface] MTD compatibility function for nand_do_read_ecc
 * @mtd: MTD device structure
 * @from: offset to read from
 * @len: number of bytes to read
 * @retlen: pointer to variable to store the number of read bytes
 * @buf: the databuffer to put data
 *
 * Get hold of the chip and call nand_do_read.
 */
static int nand_read(struct mtd_info *mtd, loff_t from, size_t len,
		     size_t *retlen, uint8_t *buf)
{
	struct mtd_oob_ops ops;
	int ret;

	nand_get_device(mtd, FL_READING);
	memset(&ops, 0, sizeof(ops));
	ops.len = len;
	ops.datbuf = buf;
	ops.mode = MTD_OPS_PLACE_OOB;
	ret = nand_do_read_ops(mtd, from, &ops);
	*retlen = ops.retlen;
	nand_release_device(mtd);
	return ret;
}

/**
 * nand_read_oob_std - [REPLACEABLE] the most common OOB data read function
 * @mtd: mtd info structure
 * @chip: nand chip info structure
 * @page: page number to read
 */
int nand_read_oob_std(struct mtd_info *mtd, struct nand_chip *chip, int page)
{
	chip->cmdfunc(mtd, NAND_CMD_READOOB, 0, page);
	chip->read_buf(mtd, chip->oob_poi, mtd->oobsize);
	return 0;
}
EXPORT_SYMBOL(nand_read_oob_std);

/**
 * nand_read_oob_syndrome - [REPLACEABLE] OOB data read function for HW ECC
 *			    with syndromes
 * @mtd: mtd info structure
 * @chip: nand chip info structure
 * @page: page number to read
 */
int nand_read_oob_syndrome(struct mtd_info *mtd, struct nand_chip *chip,
			   int page)
{
	int length = mtd->oobsize;
	int chunk = chip->ecc.bytes + chip->ecc.prepad + chip->ecc.postpad;
	int eccsize = chip->ecc.size;
	uint8_t *bufpoi = chip->oob_poi;
	int i, toread, sndrnd = 0, pos;

	chip->cmdfunc(mtd, NAND_CMD_READ0, chip->ecc.size, page);
	for (i = 0; i < chip->ecc.steps; i++) {
		if (sndrnd) {
			pos = eccsize + i * (eccsize + chunk);
			if (mtd->writesize > 512)
				chip->cmdfunc(mtd, NAND_CMD_RNDOUT, pos, -1);
			else
				chip->cmdfunc(mtd, NAND_CMD_READ0, pos, page);
		} else
			sndrnd = 1;
		toread = min_t(int, length, chunk);
		chip->read_buf(mtd, bufpoi, toread);
		bufpoi += toread;
		length -= toread;
	}
	if (length > 0)
		chip->read_buf(mtd, bufpoi, length);

	return 0;
}
EXPORT_SYMBOL(nand_read_oob_syndrome);

/**
 * nand_write_oob_std - [REPLACEABLE] the most common OOB data write function
 * @mtd: mtd info structure
 * @chip: nand chip info structure
 * @page: page number to write
 */
int nand_write_oob_std(struct mtd_info *mtd, struct nand_chip *chip, int page)
{
	int status = 0;
	const uint8_t *buf = chip->oob_poi;
	int length = mtd->oobsize;

	chip->cmdfunc(mtd, NAND_CMD_SEQIN, mtd->writesize, page);
	chip->write_buf(mtd, buf, length);
	/* Send command to program the OOB data */
	chip->cmdfunc(mtd, NAND_CMD_PAGEPROG, -1, -1);

	status = chip->waitfunc(mtd, chip);

	return status & NAND_STATUS_FAIL ? -EIO : 0;
}
EXPORT_SYMBOL(nand_write_oob_std);

/**
 * nand_write_oob_syndrome - [REPLACEABLE] OOB data write function for HW ECC
 *			     with syndrome - only for large page flash
 * @mtd: mtd info structure
 * @chip: nand chip info structure
 * @page: page number to write
 */
int nand_write_oob_syndrome(struct mtd_info *mtd, struct nand_chip *chip,
			    int page)
{
	int chunk = chip->ecc.bytes + chip->ecc.prepad + chip->ecc.postpad;
	int eccsize = chip->ecc.size, length = mtd->oobsize;
	int i, len, pos, status = 0, sndcmd = 0, steps = chip->ecc.steps;
	const uint8_t *bufpoi = chip->oob_poi;

	/*
	 * data-ecc-data-ecc ... ecc-oob
	 * or
	 * data-pad-ecc-pad-data-pad .... ecc-pad-oob
	 */
	if (!chip->ecc.prepad && !chip->ecc.postpad) {
		pos = steps * (eccsize + chunk);
		steps = 0;
	} else
		pos = eccsize;

	chip->cmdfunc(mtd, NAND_CMD_SEQIN, pos, page);
	for (i = 0; i < steps; i++) {
		if (sndcmd) {
			if (mtd->writesize <= 512) {
				uint32_t fill = 0xFFFFFFFF;

				len = eccsize;
				while (len > 0) {
					int num = min_t(int, len, 4);
					chip->write_buf(mtd, (uint8_t *)&fill,
							num);
					len -= num;
				}
			} else {
				pos = eccsize + i * (eccsize + chunk);
				chip->cmdfunc(mtd, NAND_CMD_RNDIN, pos, -1);
			}
		} else
			sndcmd = 1;
		len = min_t(int, length, chunk);
		chip->write_buf(mtd, bufpoi, len);
		bufpoi += len;
		length -= len;
	}
	if (length > 0)
		chip->write_buf(mtd, bufpoi, length);

	chip->cmdfunc(mtd, NAND_CMD_PAGEPROG, -1, -1);
	status = chip->waitfunc(mtd, chip);

	return status & NAND_STATUS_FAIL ? -EIO : 0;
}
EXPORT_SYMBOL(nand_write_oob_syndrome);

/**
 * nand_do_read_oob - [INTERN] NAND read out-of-band
 * @mtd: MTD device structure
 * @from: offset to read from
 * @ops: oob operations description structure
 *
 * NAND read out-of-band data from the spare area.
 */
static int nand_do_read_oob(struct mtd_info *mtd, loff_t from,
			    struct mtd_oob_ops *ops)
{
	int page, realpage, chipnr;
	struct nand_chip *chip = mtd_to_nand(mtd);
	struct mtd_ecc_stats stats;
	int readlen = ops->ooblen;
	int len;
	uint8_t *buf = ops->oobbuf;
	int ret = 0;

	pr_debug("%s: from = 0x%08Lx, len = %i\n",
			__func__, (unsigned long long)from, readlen);

	stats = mtd->ecc_stats;

	len = mtd_oobavail(mtd, ops);

	if (unlikely(ops->ooboffs >= len)) {
		pr_debug("%s: attempt to start read outside oob\n",
				__func__);
		return -EINVAL;
	}

	/* Do not allow reads past end of device */
	if (unlikely(from >= mtd->size ||
		     ops->ooboffs + readlen > ((mtd->size >> chip->page_shift) -
					(from >> chip->page_shift)) * len)) {
		pr_debug("%s: attempt to read beyond end of device\n",
				__func__);
		return -EINVAL;
	}

	chipnr = (int)(from >> chip->chip_shift);
	chip->select_chip(mtd, chipnr);

	/* Shift to get page */
	realpage = (int)(from >> chip->page_shift);
	page = realpage & chip->pagemask;

	while (1) {
		if (ops->mode == MTD_OPS_RAW)
			ret = chip->ecc.read_oob_raw(mtd, chip, page);
		else
			ret = chip->ecc.read_oob(mtd, chip, page);

		if (ret < 0)
			break;

		len = min(len, readlen);
		buf = nand_transfer_oob(mtd, buf, ops, len);

		if (chip->options & NAND_NEED_READRDY) {
			/* Apply delay or wait for ready/busy pin */
			if (!chip->dev_ready)
				udelay(chip->chip_delay);
			else
				nand_wait_ready(mtd);
		}

		readlen -= len;
		if (!readlen)
			break;

		/* Increment page address */
		realpage++;

		page = realpage & chip->pagemask;
		/* Check, if we cross a chip boundary */
		if (!page) {
			chipnr++;
			chip->select_chip(mtd, -1);
			chip->select_chip(mtd, chipnr);
		}
	}
	chip->select_chip(mtd, -1);

	ops->oobretlen = ops->ooblen - readlen;

	if (ret < 0)
		return ret;

	if (mtd->ecc_stats.failed - stats.failed)
		return -EBADMSG;

	return  mtd->ecc_stats.corrected - stats.corrected ? -EUCLEAN : 0;
}

/**
 * nand_read_oob - [MTD Interface] NAND read data and/or out-of-band
 * @mtd: MTD device structure
 * @from: offset to read from
 * @ops: oob operation description structure
 *
 * NAND read data and/or out-of-band data.
 */
static int nand_read_oob(struct mtd_info *mtd, loff_t from,
			 struct mtd_oob_ops *ops)
{
	int ret;

	ops->retlen = 0;

	/* Do not allow reads past end of device */
	if (ops->datbuf && (from + ops->len) > mtd->size) {
		pr_debug("%s: attempt to read beyond end of device\n",
				__func__);
		return -EINVAL;
	}

	if (ops->mode != MTD_OPS_PLACE_OOB &&
	    ops->mode != MTD_OPS_AUTO_OOB &&
	    ops->mode != MTD_OPS_RAW)
		return -ENOTSUPP;

	nand_get_device(mtd, FL_READING);

	if (!ops->datbuf)
		ret = nand_do_read_oob(mtd, from, ops);
	else
		ret = nand_do_read_ops(mtd, from, ops);

	nand_release_device(mtd);
	return ret;
}


/**
 * nand_write_page_raw - [INTERN] raw page write function
 * @mtd: mtd info structure
 * @chip: nand chip info structure
 * @buf: data buffer
 * @oob_required: must write chip->oob_poi to OOB
 * @page: page number to write
 *
 * Not for syndrome calculating ECC controllers, which use a special oob layout.
 */
static int nand_write_page_raw(struct mtd_info *mtd, struct nand_chip *chip,
			       const uint8_t *buf, int oob_required, int page)
{
	chip->write_buf(mtd, buf, mtd->writesize);
	if (oob_required)
		chip->write_buf(mtd, chip->oob_poi, mtd->oobsize);

	return 0;
}

/**
 * nand_write_page_raw_syndrome - [INTERN] raw page write function
 * @mtd: mtd info structure
 * @chip: nand chip info structure
 * @buf: data buffer
 * @oob_required: must write chip->oob_poi to OOB
 * @page: page number to write
 *
 * We need a special oob layout and handling even when ECC isn't checked.
 */
static int nand_write_page_raw_syndrome(struct mtd_info *mtd,
					struct nand_chip *chip,
					const uint8_t *buf, int oob_required,
					int page)
{
	int eccsize = chip->ecc.size;
	int eccbytes = chip->ecc.bytes;
	uint8_t *oob = chip->oob_poi;
	int steps, size;

	for (steps = chip->ecc.steps; steps > 0; steps--) {
		chip->write_buf(mtd, buf, eccsize);
		buf += eccsize;

		if (chip->ecc.prepad) {
			chip->write_buf(mtd, oob, chip->ecc.prepad);
			oob += chip->ecc.prepad;
		}

		chip->write_buf(mtd, oob, eccbytes);
		oob += eccbytes;

		if (chip->ecc.postpad) {
			chip->write_buf(mtd, oob, chip->ecc.postpad);
			oob += chip->ecc.postpad;
		}
	}

	size = mtd->oobsize - (oob - chip->oob_poi);
	if (size)
		chip->write_buf(mtd, oob, size);

	return 0;
}
/**
 * nand_write_page_swecc - [REPLACEABLE] software ECC based page write function
 * @mtd: mtd info structure
 * @chip: nand chip info structure
 * @buf: data buffer
 * @oob_required: must write chip->oob_poi to OOB
 * @page: page number to write
 */
static int nand_write_page_swecc(struct mtd_info *mtd, struct nand_chip *chip,
				 const uint8_t *buf, int oob_required,
				 int page)
{
	int i, eccsize = chip->ecc.size, ret;
	int eccbytes = chip->ecc.bytes;
	int eccsteps = chip->ecc.steps;
	uint8_t *ecc_calc = chip->buffers->ecccalc;
	const uint8_t *p = buf;

	/* Software ECC calculation */
	for (i = 0; eccsteps; eccsteps--, i += eccbytes, p += eccsize)
		chip->ecc.calculate(mtd, p, &ecc_calc[i]);

	ret = mtd_ooblayout_set_eccbytes(mtd, ecc_calc, chip->oob_poi, 0,
					 chip->ecc.total);
	if (ret)
		return ret;

	return chip->ecc.write_page_raw(mtd, chip, buf, 1, page);
}

/**
 * nand_write_page_hwecc - [REPLACEABLE] hardware ECC based page write function
 * @mtd: mtd info structure
 * @chip: nand chip info structure
 * @buf: data buffer
 * @oob_required: must write chip->oob_poi to OOB
 * @page: page number to write
 */
static int nand_write_page_hwecc(struct mtd_info *mtd, struct nand_chip *chip,
				  const uint8_t *buf, int oob_required,
				  int page)
{
	int i, eccsize = chip->ecc.size, ret;
	int eccbytes = chip->ecc.bytes;
	int eccsteps = chip->ecc.steps;
	uint8_t *ecc_calc = chip->buffers->ecccalc;
	const uint8_t *p = buf;

	for (i = 0; eccsteps; eccsteps--, i += eccbytes, p += eccsize) {
		chip->ecc.hwctl(mtd, NAND_ECC_WRITE);
		chip->write_buf(mtd, p, eccsize);
		chip->ecc.calculate(mtd, p, &ecc_calc[i]);
	}

	ret = mtd_ooblayout_set_eccbytes(mtd, ecc_calc, chip->oob_poi, 0,
					 chip->ecc.total);
	if (ret)
		return ret;

	chip->write_buf(mtd, chip->oob_poi, mtd->oobsize);

	return 0;
}


/**
 * nand_write_subpage_hwecc - [REPLACEABLE] hardware ECC based subpage write
 * @mtd:	mtd info structure
 * @chip:	nand chip info structure
 * @offset:	column address of subpage within the page
 * @data_len:	data length
 * @buf:	data buffer
 * @oob_required: must write chip->oob_poi to OOB
 * @page: page number to write
 */
static int nand_write_subpage_hwecc(struct mtd_info *mtd,
				struct nand_chip *chip, uint32_t offset,
				uint32_t data_len, const uint8_t *buf,
				int oob_required, int page)
{
	uint8_t *oob_buf  = chip->oob_poi;
	uint8_t *ecc_calc = chip->buffers->ecccalc;
	int ecc_size      = chip->ecc.size;
	int ecc_bytes     = chip->ecc.bytes;
	int ecc_steps     = chip->ecc.steps;
	uint32_t start_step = offset / ecc_size;
	uint32_t end_step   = (offset + data_len - 1) / ecc_size;
	int oob_bytes       = mtd->oobsize / ecc_steps;
	int step, ret;

	for (step = 0; step < ecc_steps; step++) {
		/* configure controller for WRITE access */
		chip->ecc.hwctl(mtd, NAND_ECC_WRITE);

		/* write data (untouched subpages already masked by 0xFF) */
		chip->write_buf(mtd, buf, ecc_size);

		/* mask ECC of un-touched subpages by padding 0xFF */
		if ((step < start_step) || (step > end_step))
			memset(ecc_calc, 0xff, ecc_bytes);
		else
			chip->ecc.calculate(mtd, buf, ecc_calc);

		/* mask OOB of un-touched subpages by padding 0xFF */
		/* if oob_required, preserve OOB metadata of written subpage */
		if (!oob_required || (step < start_step) || (step > end_step))
			memset(oob_buf, 0xff, oob_bytes);

		buf += ecc_size;
		ecc_calc += ecc_bytes;
		oob_buf  += oob_bytes;
	}

	/* copy calculated ECC for whole page to chip->buffer->oob */
	/* this include masked-value(0xFF) for unwritten subpages */
	ecc_calc = chip->buffers->ecccalc;
	ret = mtd_ooblayout_set_eccbytes(mtd, ecc_calc, chip->oob_poi, 0,
					 chip->ecc.total);
	if (ret)
		return ret;

	/* write OOB buffer to NAND device */
	chip->write_buf(mtd, chip->oob_poi, mtd->oobsize);

	return 0;
}


/**
 * nand_write_page_syndrome - [REPLACEABLE] hardware ECC syndrome based page write
 * @mtd: mtd info structure
 * @chip: nand chip info structure
 * @buf: data buffer
 * @oob_required: must write chip->oob_poi to OOB
 * @page: page number to write
 *
 * The hw generator calculates the error syndrome automatically. Therefore we
 * need a special oob layout and handling.
 */
static int nand_write_page_syndrome(struct mtd_info *mtd,
				    struct nand_chip *chip,
				    const uint8_t *buf, int oob_required,
				    int page)
{
	int i, eccsize = chip->ecc.size;
	int eccbytes = chip->ecc.bytes;
	int eccsteps = chip->ecc.steps;
	const uint8_t *p = buf;
	uint8_t *oob = chip->oob_poi;

	for (i = 0; eccsteps; eccsteps--, i += eccbytes, p += eccsize) {

		chip->ecc.hwctl(mtd, NAND_ECC_WRITE);
		chip->write_buf(mtd, p, eccsize);

		if (chip->ecc.prepad) {
			chip->write_buf(mtd, oob, chip->ecc.prepad);
			oob += chip->ecc.prepad;
		}

		chip->ecc.calculate(mtd, p, oob);
		chip->write_buf(mtd, oob, eccbytes);
		oob += eccbytes;

		if (chip->ecc.postpad) {
			chip->write_buf(mtd, oob, chip->ecc.postpad);
			oob += chip->ecc.postpad;
		}
	}

	/* Calculate remaining oob bytes */
	i = mtd->oobsize - (oob - chip->oob_poi);
	if (i)
		chip->write_buf(mtd, oob, i);

	return 0;
}

/**
 * nand_write_page - [REPLACEABLE] write one page
 * @mtd: MTD device structure
 * @chip: NAND chip descriptor
 * @offset: address offset within the page
 * @data_len: length of actual data to be written
 * @buf: the data to write
 * @oob_required: must write chip->oob_poi to OOB
 * @page: page number to write
 * @cached: cached programming
 * @raw: use _raw version of write_page
 */
static int nand_write_page(struct mtd_info *mtd, struct nand_chip *chip,
		uint32_t offset, int data_len, const uint8_t *buf,
		int oob_required, int page, int cached, int raw)
{
	int status, subpage;

	if (!(chip->options & NAND_NO_SUBPAGE_WRITE) &&
		chip->ecc.write_subpage)
		subpage = offset || (data_len < mtd->writesize);
	else
		subpage = 0;

	chip->cmdfunc(mtd, NAND_CMD_SEQIN, 0x00, page);

	if (unlikely(raw))
		status = chip->ecc.write_page_raw(mtd, chip, buf,
						  oob_required, page);
	else if (subpage)
		status = chip->ecc.write_subpage(mtd, chip, offset, data_len,
						 buf, oob_required, page);
	else
		status = chip->ecc.write_page(mtd, chip, buf, oob_required,
					      page);

	if (status < 0)
		return status;

	/*
	 * Cached progamming disabled for now. Not sure if it's worth the
	 * trouble. The speed gain is not very impressive. (2.3->2.6Mib/s).
	 */
	cached = 0;

	if (!cached || !NAND_HAS_CACHEPROG(chip)) {

		chip->cmdfunc(mtd, NAND_CMD_PAGEPROG, -1, -1);
		status = chip->waitfunc(mtd, chip);
		/*
		 * See if operation failed and additional status checks are
		 * available.
		 */
		if ((status & NAND_STATUS_FAIL) && (chip->errstat))
			status = chip->errstat(mtd, chip, FL_WRITING, status,
					       page);

		if (status & NAND_STATUS_FAIL)
			return -EIO;
	} else {
		chip->cmdfunc(mtd, NAND_CMD_CACHEDPROG, -1, -1);
		status = chip->waitfunc(mtd, chip);
	}

	return 0;
}

/**
 * nand_fill_oob - [INTERN] Transfer client buffer to oob
 * @mtd: MTD device structure
 * @oob: oob data buffer
 * @len: oob data write length
 * @ops: oob ops structure
 */
static uint8_t *nand_fill_oob(struct mtd_info *mtd, uint8_t *oob, size_t len,
			      struct mtd_oob_ops *ops)
{
	struct nand_chip *chip = mtd_to_nand(mtd);
	int ret;

	/*
	 * Initialise to all 0xFF, to avoid the possibility of left over OOB
	 * data from a previous OOB read.
	 */
	memset(chip->oob_poi, 0xff, mtd->oobsize);

	switch (ops->mode) {

	case MTD_OPS_PLACE_OOB:
	case MTD_OPS_RAW:
		memcpy(chip->oob_poi + ops->ooboffs, oob, len);
		return oob + len;

	case MTD_OPS_AUTO_OOB:
		ret = mtd_ooblayout_set_databytes(mtd, oob, chip->oob_poi,
						  ops->ooboffs, len);
		BUG_ON(ret);
		return oob + len;

	default:
		BUG();
	}
	return NULL;
}

#define NOTALIGNED(x)	((x & (chip->subpagesize - 1)) != 0)

/**
 * nand_do_write_ops - [INTERN] NAND write with ECC
 * @mtd: MTD device structure
 * @to: offset to write to
 * @ops: oob operations description structure
 *
 * NAND write with ECC.
 */
static int nand_do_write_ops(struct mtd_info *mtd, loff_t to,
			     struct mtd_oob_ops *ops)
{
	int chipnr, realpage, page, blockmask, column;
	struct nand_chip *chip = mtd_to_nand(mtd);
	uint32_t writelen = ops->len;

	uint32_t oobwritelen = ops->ooblen;
	uint32_t oobmaxlen = mtd_oobavail(mtd, ops);

	uint8_t *oob = ops->oobbuf;
	uint8_t *buf = ops->datbuf;
	int ret;
	int oob_required = oob ? 1 : 0;

	ops->retlen = 0;
	if (!writelen)
		return 0;

	/* Reject writes, which are not page aligned */
	if (NOTALIGNED(to) || NOTALIGNED(ops->len)) {
		pr_notice("%s: attempt to write non page aligned data\n",
			   __func__);
		return -EINVAL;
	}

	column = to & (mtd->writesize - 1);

	chipnr = (int)(to >> chip->chip_shift);
	chip->select_chip(mtd, chipnr);

	/* Check, if it is write protected */
	if (nand_check_wp(mtd)) {
		ret = -EIO;
		goto err_out;
	}

	realpage = (int)(to >> chip->page_shift);
	page = realpage & chip->pagemask;
	blockmask = (1 << (chip->phys_erase_shift - chip->page_shift)) - 1;

	/* Invalidate the page cache, when we write to the cached page */
	if (to <= ((loff_t)chip->pagebuf << chip->page_shift) &&
	    ((loff_t)chip->pagebuf << chip->page_shift) < (to + ops->len))
		chip->pagebuf = -1;

	/* Don't allow multipage oob writes with offset */
	if (oob && ops->ooboffs && (ops->ooboffs + ops->ooblen > oobmaxlen)) {
		ret = -EINVAL;
		goto err_out;
	}

	while (1) {
		int bytes = mtd->writesize;
		int cached = writelen > bytes && page != blockmask;
		uint8_t *wbuf = buf;
		int use_bufpoi;
		int part_pagewr = (column || writelen < mtd->writesize);

		if (part_pagewr)
			use_bufpoi = 1;
		else if (chip->options & NAND_USE_BOUNCE_BUFFER)
			use_bufpoi = !virt_addr_valid(buf);
		else
			use_bufpoi = 0;

		/* Partial page write?, or need to use bounce buffer */
		if (use_bufpoi) {
			pr_debug("%s: using write bounce buffer for buf@%p\n",
					 __func__, buf);
			cached = 0;
			if (part_pagewr)
				bytes = min_t(int, bytes - column, writelen);
			chip->pagebuf = -1;
			memset(chip->buffers->databuf, 0xff, mtd->writesize);
			memcpy(&chip->buffers->databuf[column], buf, bytes);
			wbuf = chip->buffers->databuf;
		}

		if (unlikely(oob)) {
			size_t len = min(oobwritelen, oobmaxlen);
			oob = nand_fill_oob(mtd, oob, len, ops);
			oobwritelen -= len;
		} else {
			/* We still need to erase leftover OOB data */
			memset(chip->oob_poi, 0xff, mtd->oobsize);
		}
		ret = chip->write_page(mtd, chip, column, bytes, wbuf,
					oob_required, page, cached,
					(ops->mode == MTD_OPS_RAW));
		if (ret)
			break;

		writelen -= bytes;
		if (!writelen)
			break;

		column = 0;
		buf += bytes;
		realpage++;

		page = realpage & chip->pagemask;
		/* Check, if we cross a chip boundary */
		if (!page) {
			chipnr++;
			chip->select_chip(mtd, -1);
			chip->select_chip(mtd, chipnr);
		}
	}

	ops->retlen = ops->len - writelen;
	if (unlikely(oob))
		ops->oobretlen = ops->ooblen;

err_out:
	chip->select_chip(mtd, -1);
	return ret;
}

/**
 * panic_nand_write - [MTD Interface] NAND write with ECC
 * @mtd: MTD device structure
 * @to: offset to write to
 * @len: number of bytes to write
 * @retlen: pointer to variable to store the number of written bytes
 * @buf: the data to write
 *
 * NAND write with ECC. Used when performing writes in interrupt context, this
 * may for example be called by mtdoops when writing an oops while in panic.
 */
static int panic_nand_write(struct mtd_info *mtd, loff_t to, size_t len,
			    size_t *retlen, const uint8_t *buf)
{
	struct nand_chip *chip = mtd_to_nand(mtd);
	struct mtd_oob_ops ops;
	int ret;

	/* Wait for the device to get ready */
	panic_nand_wait(mtd, chip, 400);

	/* Grab the device */
	panic_nand_get_device(chip, mtd, FL_WRITING);

	memset(&ops, 0, sizeof(ops));
	ops.len = len;
	ops.datbuf = (uint8_t *)buf;
	ops.mode = MTD_OPS_PLACE_OOB;

	ret = nand_do_write_ops(mtd, to, &ops);

	*retlen = ops.retlen;
	return ret;
}

/**
 * nand_write - [MTD Interface] NAND write with ECC
 * @mtd: MTD device structure
 * @to: offset to write to
 * @len: number of bytes to write
 * @retlen: pointer to variable to store the number of written bytes
 * @buf: the data to write
 *
 * NAND write with ECC.
 */
static int nand_write(struct mtd_info *mtd, loff_t to, size_t len,
			  size_t *retlen, const uint8_t *buf)
{
	struct mtd_oob_ops ops;
	int ret;

	nand_get_device(mtd, FL_WRITING);
	memset(&ops, 0, sizeof(ops));
	ops.len = len;
	ops.datbuf = (uint8_t *)buf;
	ops.mode = MTD_OPS_PLACE_OOB;
	ret = nand_do_write_ops(mtd, to, &ops);
	*retlen = ops.retlen;
	nand_release_device(mtd);
	return ret;
}

/**
 * nand_do_write_oob - [MTD Interface] NAND write out-of-band
 * @mtd: MTD device structure
 * @to: offset to write to
 * @ops: oob operation description structure
 *
 * NAND write out-of-band.
 */
static int nand_do_write_oob(struct mtd_info *mtd, loff_t to,
			     struct mtd_oob_ops *ops)
{
	int chipnr, page, status, len;
	struct nand_chip *chip = mtd_to_nand(mtd);

	pr_debug("%s: to = 0x%08x, len = %i\n",
			 __func__, (unsigned int)to, (int)ops->ooblen);

	len = mtd_oobavail(mtd, ops);

	/* Do not allow write past end of page */
	if ((ops->ooboffs + ops->ooblen) > len) {
		pr_debug("%s: attempt to write past end of page\n",
				__func__);
		return -EINVAL;
	}

	if (unlikely(ops->ooboffs >= len)) {
		pr_debug("%s: attempt to start write outside oob\n",
				__func__);
		return -EINVAL;
	}

	/* Do not allow write past end of device */
	if (unlikely(to >= mtd->size ||
		     ops->ooboffs + ops->ooblen >
			((mtd->size >> chip->page_shift) -
			 (to >> chip->page_shift)) * len)) {
		pr_debug("%s: attempt to write beyond end of device\n",
				__func__);
		return -EINVAL;
	}

	chipnr = (int)(to >> chip->chip_shift);

	/*
	 * Reset the chip. Some chips (like the Toshiba TC5832DC found in one
	 * of my DiskOnChip 2000 test units) will clear the whole data page too
	 * if we don't do this. I have no clue why, but I seem to have 'fixed'
	 * it in the doc2000 driver in August 1999.  dwmw2.
	 */
<<<<<<< HEAD
	/*
	 * Nand onfi compatible devices may support different data interface
	 * modes like SDR, NVDDR and NVDDR2. Giving reset to device places the
	 * device in to power-up state and places the target in the SDR data
	 * interface mode. This will be the problem for devices configured for
	 * NVDDR modes. So, limiting the reset operation to Toshiba devices.
	 */
	if (chip->onfi_params.jedec_id == NAND_MFR_TOSHIBA)
		chip->cmdfunc(mtd, NAND_CMD_RESET, -1, -1);
=======
	nand_reset(chip, chipnr);

	chip->select_chip(mtd, chipnr);

	/* Shift to get page */
	page = (int)(to >> chip->page_shift);
>>>>>>> 69973b83

	/* Check, if it is write protected */
	if (nand_check_wp(mtd)) {
		chip->select_chip(mtd, -1);
		return -EROFS;
	}

	/* Invalidate the page cache, if we write to the cached page */
	if (page == chip->pagebuf)
		chip->pagebuf = -1;

	nand_fill_oob(mtd, ops->oobbuf, ops->ooblen, ops);

	if (ops->mode == MTD_OPS_RAW)
		status = chip->ecc.write_oob_raw(mtd, chip, page & chip->pagemask);
	else
		status = chip->ecc.write_oob(mtd, chip, page & chip->pagemask);

	chip->select_chip(mtd, -1);

	if (status)
		return status;

	ops->oobretlen = ops->ooblen;

	return 0;
}

/**
 * nand_write_oob - [MTD Interface] NAND write data and/or out-of-band
 * @mtd: MTD device structure
 * @to: offset to write to
 * @ops: oob operation description structure
 */
static int nand_write_oob(struct mtd_info *mtd, loff_t to,
			  struct mtd_oob_ops *ops)
{
	int ret = -ENOTSUPP;

	ops->retlen = 0;

	/* Do not allow writes past end of device */
	if (ops->datbuf && (to + ops->len) > mtd->size) {
		pr_debug("%s: attempt to write beyond end of device\n",
				__func__);
		return -EINVAL;
	}

	nand_get_device(mtd, FL_WRITING);

	switch (ops->mode) {
	case MTD_OPS_PLACE_OOB:
	case MTD_OPS_AUTO_OOB:
	case MTD_OPS_RAW:
		break;

	default:
		goto out;
	}

	if (!ops->datbuf)
		ret = nand_do_write_oob(mtd, to, ops);
	else
		ret = nand_do_write_ops(mtd, to, ops);

out:
	nand_release_device(mtd);
	return ret;
}

/**
 * single_erase - [GENERIC] NAND standard block erase command function
 * @mtd: MTD device structure
 * @page: the page address of the block which will be erased
 *
 * Standard erase command for NAND chips. Returns NAND status.
 */
static int single_erase(struct mtd_info *mtd, int page)
{
	struct nand_chip *chip = mtd_to_nand(mtd);
	/* Send commands to erase a block */
	chip->cmdfunc(mtd, NAND_CMD_ERASE1, -1, page);
	chip->cmdfunc(mtd, NAND_CMD_ERASE2, -1, -1);

	return chip->waitfunc(mtd, chip);
}

/**
 * nand_erase - [MTD Interface] erase block(s)
 * @mtd: MTD device structure
 * @instr: erase instruction
 *
 * Erase one ore more blocks.
 */
static int nand_erase(struct mtd_info *mtd, struct erase_info *instr)
{
	return nand_erase_nand(mtd, instr, 0);
}

/**
 * nand_erase_nand - [INTERN] erase block(s)
 * @mtd: MTD device structure
 * @instr: erase instruction
 * @allowbbt: allow erasing the bbt area
 *
 * Erase one ore more blocks.
 */
int nand_erase_nand(struct mtd_info *mtd, struct erase_info *instr,
		    int allowbbt)
{
	int page, status, pages_per_block, ret, chipnr;
	struct nand_chip *chip = mtd_to_nand(mtd);
	loff_t len;

	pr_debug("%s: start = 0x%012llx, len = %llu\n",
			__func__, (unsigned long long)instr->addr,
			(unsigned long long)instr->len);

	if (check_offs_len(mtd, instr->addr, instr->len))
		return -EINVAL;

	/* Grab the lock and see if the device is available */
	nand_get_device(mtd, FL_ERASING);

	/* Shift to get first page */
	page = (int)(instr->addr >> chip->page_shift);
	chipnr = (int)(instr->addr >> chip->chip_shift);

	/* Calculate pages in each block */
	pages_per_block = 1 << (chip->phys_erase_shift - chip->page_shift);

	/* Select the NAND device */
	chip->select_chip(mtd, chipnr);

	/* Check, if it is write protected */
	if (nand_check_wp(mtd)) {
		pr_debug("%s: device is write protected!\n",
				__func__);
		instr->state = MTD_ERASE_FAILED;
		goto erase_exit;
	}

	/* Loop through the pages */
	len = instr->len;

	instr->state = MTD_ERASING;

	while (len) {
		/* Check if we have a bad block, we do not erase bad blocks! */
		if (nand_block_checkbad(mtd, ((loff_t) page) <<
					chip->page_shift, allowbbt)) {
			pr_warn("%s: attempt to erase a bad block at page 0x%08x\n",
				    __func__, page);
			instr->state = MTD_ERASE_FAILED;
			goto erase_exit;
		}

		/*
		 * Invalidate the page cache, if we erase the block which
		 * contains the current cached page.
		 */
		if (page <= chip->pagebuf && chip->pagebuf <
		    (page + pages_per_block))
			chip->pagebuf = -1;

		status = chip->erase(mtd, page & chip->pagemask);

		/*
		 * See if operation failed and additional status checks are
		 * available
		 */
		if ((status & NAND_STATUS_FAIL) && (chip->errstat))
			status = chip->errstat(mtd, chip, FL_ERASING,
					       status, page);

		/* See if block erase succeeded */
		if (status & NAND_STATUS_FAIL) {
			pr_debug("%s: failed erase, page 0x%08x\n",
					__func__, page);
			instr->state = MTD_ERASE_FAILED;
			instr->fail_addr =
				((loff_t)page << chip->page_shift);
			goto erase_exit;
		}

		/* Increment page address and decrement length */
		len -= (1ULL << chip->phys_erase_shift);
		page += pages_per_block;

		/* Check, if we cross a chip boundary */
		if (len && !(page & chip->pagemask)) {
			chipnr++;
			chip->select_chip(mtd, -1);
			chip->select_chip(mtd, chipnr);
		}
	}
	instr->state = MTD_ERASE_DONE;

erase_exit:

	ret = instr->state == MTD_ERASE_DONE ? 0 : -EIO;

	/* Deselect and wake up anyone waiting on the device */
	chip->select_chip(mtd, -1);
	nand_release_device(mtd);

	/* Do call back function */
	if (!ret)
		mtd_erase_callback(instr);

	/* Return more or less happy */
	return ret;
}

/**
 * nand_sync - [MTD Interface] sync
 * @mtd: MTD device structure
 *
 * Sync is actually a wait for chip ready function.
 */
static void nand_sync(struct mtd_info *mtd)
{
	pr_debug("%s: called\n", __func__);

	/* Grab the lock and see if the device is available */
	nand_get_device(mtd, FL_SYNCING);
	/* Release it and go back */
	nand_release_device(mtd);
}

/**
 * nand_block_isbad - [MTD Interface] Check if block at offset is bad
 * @mtd: MTD device structure
 * @offs: offset relative to mtd start
 */
static int nand_block_isbad(struct mtd_info *mtd, loff_t offs)
{
	struct nand_chip *chip = mtd_to_nand(mtd);
	int chipnr = (int)(offs >> chip->chip_shift);
	int ret;

	/* Select the NAND device */
	nand_get_device(mtd, FL_READING);
	chip->select_chip(mtd, chipnr);

	ret = nand_block_checkbad(mtd, offs, 0);

	chip->select_chip(mtd, -1);
	nand_release_device(mtd);

	return ret;
}

/**
 * nand_block_markbad - [MTD Interface] Mark block at the given offset as bad
 * @mtd: MTD device structure
 * @ofs: offset relative to mtd start
 */
static int nand_block_markbad(struct mtd_info *mtd, loff_t ofs)
{
	int ret;

	ret = nand_block_isbad(mtd, ofs);
	if (ret) {
		/* If it was bad already, return success and do nothing */
		if (ret > 0)
			return 0;
		return ret;
	}

	return nand_block_markbad_lowlevel(mtd, ofs);
}

/**
 * nand_onfi_set_features- [REPLACEABLE] set features for ONFI nand
 * @mtd: MTD device structure
 * @chip: nand chip info structure
 * @addr: feature address.
 * @subfeature_param: the subfeature parameters, a four bytes array.
 */
static int nand_onfi_set_features(struct mtd_info *mtd, struct nand_chip *chip,
			int addr, uint8_t *subfeature_param)
{
	int status;
	int i;

	if (!chip->onfi_version ||
	    !(le16_to_cpu(chip->onfi_params.opt_cmd)
	      & ONFI_OPT_CMD_SET_GET_FEATURES))
		return -EINVAL;

	chip->cmdfunc(mtd, NAND_CMD_SET_FEATURES, addr, -1);
	for (i = 0; i < ONFI_SUBFEATURE_PARAM_LEN; ++i)
		chip->write_byte(mtd, subfeature_param[i]);

	status = chip->waitfunc(mtd, chip);
	if (status & NAND_STATUS_FAIL)
		return -EIO;
	return 0;
}

/**
 * nand_onfi_get_features- [REPLACEABLE] get features for ONFI nand
 * @mtd: MTD device structure
 * @chip: nand chip info structure
 * @addr: feature address.
 * @subfeature_param: the subfeature parameters, a four bytes array.
 */
static int nand_onfi_get_features(struct mtd_info *mtd, struct nand_chip *chip,
			int addr, uint8_t *subfeature_param)
{
	int i;

	if (!chip->onfi_version ||
	    !(le16_to_cpu(chip->onfi_params.opt_cmd)
	      & ONFI_OPT_CMD_SET_GET_FEATURES))
		return -EINVAL;

	chip->cmdfunc(mtd, NAND_CMD_GET_FEATURES, addr, -1);
	for (i = 0; i < ONFI_SUBFEATURE_PARAM_LEN; ++i)
		*subfeature_param++ = chip->read_byte(mtd);
	return 0;
}

/**
 * nand_suspend - [MTD Interface] Suspend the NAND flash
 * @mtd: MTD device structure
 */
static int nand_suspend(struct mtd_info *mtd)
{
	return nand_get_device(mtd, FL_PM_SUSPENDED);
}

/**
 * nand_resume - [MTD Interface] Resume the NAND flash
 * @mtd: MTD device structure
 */
static void nand_resume(struct mtd_info *mtd)
{
	struct nand_chip *chip = mtd_to_nand(mtd);

	if (chip->state == FL_PM_SUSPENDED)
		nand_release_device(mtd);
	else
		pr_err("%s called for a chip which is not in suspended state\n",
			__func__);
}

/**
 * nand_shutdown - [MTD Interface] Finish the current NAND operation and
 *                 prevent further operations
 * @mtd: MTD device structure
 */
static void nand_shutdown(struct mtd_info *mtd)
{
	nand_get_device(mtd, FL_PM_SUSPENDED);
}

/* Set default functions */
static void nand_set_defaults(struct nand_chip *chip, int busw)
{
	/* check for proper chip_delay setup, set 20us if not */
	if (!chip->chip_delay)
		chip->chip_delay = 20;

	/* check, if a user supplied command function given */
	if (chip->cmdfunc == NULL)
		chip->cmdfunc = nand_command;

	/* check, if a user supplied wait function given */
	if (chip->waitfunc == NULL)
		chip->waitfunc = nand_wait;

	if (!chip->select_chip)
		chip->select_chip = nand_select_chip;

	/* set for ONFI nand */
	if (!chip->onfi_set_features)
		chip->onfi_set_features = nand_onfi_set_features;
	if (!chip->onfi_get_features)
		chip->onfi_get_features = nand_onfi_get_features;

	/* If called twice, pointers that depend on busw may need to be reset */
	if (!chip->read_byte || chip->read_byte == nand_read_byte)
		chip->read_byte = busw ? nand_read_byte16 : nand_read_byte;
	if (!chip->read_word)
		chip->read_word = nand_read_word;
	if (!chip->block_bad)
		chip->block_bad = nand_block_bad;
	if (!chip->block_markbad)
		chip->block_markbad = nand_default_block_markbad;
	if (!chip->write_buf || chip->write_buf == nand_write_buf)
		chip->write_buf = busw ? nand_write_buf16 : nand_write_buf;
	if (!chip->write_byte || chip->write_byte == nand_write_byte)
		chip->write_byte = busw ? nand_write_byte16 : nand_write_byte;
	if (!chip->read_buf || chip->read_buf == nand_read_buf)
		chip->read_buf = busw ? nand_read_buf16 : nand_read_buf;
	if (!chip->scan_bbt)
		chip->scan_bbt = nand_default_bbt;

	if (!chip->controller) {
		chip->controller = &chip->hwcontrol;
		nand_hw_control_init(chip->controller);
	}

}

/* Sanitize ONFI strings so we can safely print them */
static void sanitize_string(uint8_t *s, size_t len)
{
	ssize_t i;

	/* Null terminate */
	s[len - 1] = 0;

	/* Remove non printable chars */
	for (i = 0; i < len - 1; i++) {
		if (s[i] < ' ' || s[i] > 127)
			s[i] = '?';
	}

	/* Remove trailing spaces */
	strim(s);
}

static u16 onfi_crc16(u16 crc, u8 const *p, size_t len)
{
	int i;
	while (len--) {
		crc ^= *p++ << 8;
		for (i = 0; i < 8; i++)
			crc = (crc << 1) ^ ((crc & 0x8000) ? 0x8005 : 0);
	}

	return crc;
}

/* Parse the Extended Parameter Page. */
static int nand_flash_detect_ext_param_page(struct mtd_info *mtd,
		struct nand_chip *chip, struct nand_onfi_params *p)
{
	struct onfi_ext_param_page *ep;
	struct onfi_ext_section *s;
	struct onfi_ext_ecc_info *ecc;
	uint8_t *cursor;
	int ret = -EINVAL;
	int len;
	int i;

	len = le16_to_cpu(p->ext_param_page_length) * 16;
	ep = kmalloc(len, GFP_KERNEL);
	if (!ep)
		return -ENOMEM;

	/* Send our own NAND_CMD_PARAM. */
	chip->cmdfunc(mtd, NAND_CMD_PARAM, 0, -1);

	/* Use the Change Read Column command to skip the ONFI param pages. */
	chip->cmdfunc(mtd, NAND_CMD_RNDOUT,
			sizeof(*p) * p->num_of_param_pages , -1);

	/* Read out the Extended Parameter Page. */
	chip->read_buf(mtd, (uint8_t *)ep, len);
	if ((onfi_crc16(ONFI_CRC_BASE, ((uint8_t *)ep) + 2, len - 2)
		!= le16_to_cpu(ep->crc))) {
		pr_debug("fail in the CRC.\n");
		goto ext_out;
	}

	/*
	 * Check the signature.
	 * Do not strictly follow the ONFI spec, maybe changed in future.
	 */
	if (strncmp(ep->sig, "EPPS", 4)) {
		pr_debug("The signature is invalid.\n");
		goto ext_out;
	}

	/* find the ECC section. */
	cursor = (uint8_t *)(ep + 1);
	for (i = 0; i < ONFI_EXT_SECTION_MAX; i++) {
		s = ep->sections + i;
		if (s->type == ONFI_SECTION_TYPE_2)
			break;
		cursor += s->length * 16;
	}
	if (i == ONFI_EXT_SECTION_MAX) {
		pr_debug("We can not find the ECC section.\n");
		goto ext_out;
	}

	/* get the info we want. */
	ecc = (struct onfi_ext_ecc_info *)cursor;

	if (!ecc->codeword_size) {
		pr_debug("Invalid codeword size\n");
		goto ext_out;
	}

	chip->ecc_strength_ds = ecc->ecc_bits;
	chip->ecc_step_ds = 1 << ecc->codeword_size;
	ret = 0;

ext_out:
	kfree(ep);
	return ret;
}

static int nand_setup_read_retry_micron(struct mtd_info *mtd, int retry_mode)
{
	struct nand_chip *chip = mtd_to_nand(mtd);
	uint8_t feature[ONFI_SUBFEATURE_PARAM_LEN] = {retry_mode};

	return chip->onfi_set_features(mtd, chip, ONFI_FEATURE_ADDR_READ_RETRY,
			feature);
}

/*
 * Configure chip properties from Micron vendor-specific ONFI table
 */
static void nand_onfi_detect_micron(struct nand_chip *chip,
		struct nand_onfi_params *p)
{
	struct nand_onfi_vendor_micron *micron = (void *)p->vendor;

	if (le16_to_cpu(p->vendor_revision) < 1)
		return;

	chip->read_retries = micron->read_retry_options;
	chip->setup_read_retry = nand_setup_read_retry_micron;
}

/*
 * Check if the NAND chip is ONFI compliant, returns 1 if it is, 0 otherwise.
 */
static int nand_flash_detect_onfi(struct mtd_info *mtd, struct nand_chip *chip,
					int *busw)
{
	struct nand_onfi_params *p = &chip->onfi_params;
	int i, j;
	int val;

	/* ONFI need to be probed in 8 bits mode, and 16 bits should be selected with NAND_BUSWIDTH_AUTO */
	if (chip->options & NAND_BUSWIDTH_16) {
		pr_err("Trying ONFI probe in 16 bits mode, aborting !\n");
		return 0;
	}

	/* Try ONFI for unknown chip or LP */
	chip->cmdfunc(mtd, NAND_CMD_READID, 0x20, -1);
	if (chip->read_byte(mtd) != 'O' || chip->read_byte(mtd) != 'N' ||
		chip->read_byte(mtd) != 'F' || chip->read_byte(mtd) != 'I')
		return 0;

	chip->cmdfunc(mtd, NAND_CMD_PARAM, 0, -1);
	for (i = 0; i < 3; i++) {
		for (j = 0; j < sizeof(*p); j++)
			((uint8_t *)p)[j] = chip->read_byte(mtd);
		if (onfi_crc16(ONFI_CRC_BASE, (uint8_t *)p, 254) ==
				le16_to_cpu(p->crc)) {
			break;
		}
	}

	if (i == 3) {
		pr_err("Could not find valid ONFI parameter page; aborting\n");
		return 0;
	}

	/* Check version */
	val = le16_to_cpu(p->revision);
	if (val & (1 << 5))
		chip->onfi_version = 23;
	else if (val & (1 << 4))
		chip->onfi_version = 22;
	else if (val & (1 << 3))
		chip->onfi_version = 21;
	else if (val & (1 << 2))
		chip->onfi_version = 20;
	else if (val & (1 << 1))
		chip->onfi_version = 10;

	if (!chip->onfi_version) {
		pr_info("unsupported ONFI version: %d\n", val);
		return 0;
	}

	sanitize_string(p->manufacturer, sizeof(p->manufacturer));
	sanitize_string(p->model, sizeof(p->model));
	if (!mtd->name)
		mtd->name = p->model;

	mtd->writesize = le32_to_cpu(p->byte_per_page);

	/*
	 * pages_per_block and blocks_per_lun may not be a power-of-2 size
	 * (don't ask me who thought of this...). MTD assumes that these
	 * dimensions will be power-of-2, so just truncate the remaining area.
	 */
	mtd->erasesize = 1 << (fls(le32_to_cpu(p->pages_per_block)) - 1);
	mtd->erasesize *= mtd->writesize;

	mtd->oobsize = le16_to_cpu(p->spare_bytes_per_page);

	/* See erasesize comment */
	chip->chipsize = 1 << (fls(le32_to_cpu(p->blocks_per_lun)) - 1);
	chip->chipsize *= (uint64_t)mtd->erasesize * p->lun_count;
	chip->bits_per_cell = p->bits_per_cell;

	if (onfi_feature(chip) & ONFI_FEATURE_16_BIT_BUS)
		*busw = NAND_BUSWIDTH_16;
	else
		*busw = 0;

	if (p->ecc_bits != 0xff) {
		chip->ecc_strength_ds = p->ecc_bits;
		chip->ecc_step_ds = 512;
	} else if (chip->onfi_version >= 21 &&
		(onfi_feature(chip) & ONFI_FEATURE_EXT_PARAM_PAGE)) {

		/*
		 * The nand_flash_detect_ext_param_page() uses the
		 * Change Read Column command which maybe not supported
		 * by the chip->cmdfunc. So try to update the chip->cmdfunc
		 * now. We do not replace user supplied command function.
		 */
		if (mtd->writesize > 512 && chip->cmdfunc == nand_command)
			chip->cmdfunc = nand_command_lp;

		/* The Extended Parameter Page is supported since ONFI 2.1. */
		if (nand_flash_detect_ext_param_page(mtd, chip, p))
			pr_warn("Failed to detect ONFI extended param page\n");
	} else {
		pr_warn("Could not retrieve ONFI ECC requirements\n");
	}

	if (p->jedec_id == NAND_MFR_MICRON)
		nand_onfi_detect_micron(chip, p);

	return 1;
}

/*
 * Check if the NAND chip is JEDEC compliant, returns 1 if it is, 0 otherwise.
 */
static int nand_flash_detect_jedec(struct mtd_info *mtd, struct nand_chip *chip,
					int *busw)
{
	struct nand_jedec_params *p = &chip->jedec_params;
	struct jedec_ecc_info *ecc;
	int val;
	int i, j;

	/* Try JEDEC for unknown chip or LP */
	chip->cmdfunc(mtd, NAND_CMD_READID, 0x40, -1);
	if (chip->read_byte(mtd) != 'J' || chip->read_byte(mtd) != 'E' ||
		chip->read_byte(mtd) != 'D' || chip->read_byte(mtd) != 'E' ||
		chip->read_byte(mtd) != 'C')
		return 0;

	chip->cmdfunc(mtd, NAND_CMD_PARAM, 0x40, -1);
	for (i = 0; i < 3; i++) {
		for (j = 0; j < sizeof(*p); j++)
			((uint8_t *)p)[j] = chip->read_byte(mtd);

		if (onfi_crc16(ONFI_CRC_BASE, (uint8_t *)p, 510) ==
				le16_to_cpu(p->crc))
			break;
	}

	if (i == 3) {
		pr_err("Could not find valid JEDEC parameter page; aborting\n");
		return 0;
	}

	/* Check version */
	val = le16_to_cpu(p->revision);
	if (val & (1 << 2))
		chip->jedec_version = 10;
	else if (val & (1 << 1))
		chip->jedec_version = 1; /* vendor specific version */

	if (!chip->jedec_version) {
		pr_info("unsupported JEDEC version: %d\n", val);
		return 0;
	}

	sanitize_string(p->manufacturer, sizeof(p->manufacturer));
	sanitize_string(p->model, sizeof(p->model));
	if (!mtd->name)
		mtd->name = p->model;

	mtd->writesize = le32_to_cpu(p->byte_per_page);

	/* Please reference to the comment for nand_flash_detect_onfi. */
	mtd->erasesize = 1 << (fls(le32_to_cpu(p->pages_per_block)) - 1);
	mtd->erasesize *= mtd->writesize;

	mtd->oobsize = le16_to_cpu(p->spare_bytes_per_page);

	/* Please reference to the comment for nand_flash_detect_onfi. */
	chip->chipsize = 1 << (fls(le32_to_cpu(p->blocks_per_lun)) - 1);
	chip->chipsize *= (uint64_t)mtd->erasesize * p->lun_count;
	chip->bits_per_cell = p->bits_per_cell;

	if (jedec_feature(chip) & JEDEC_FEATURE_16_BIT_BUS)
		*busw = NAND_BUSWIDTH_16;
	else
		*busw = 0;

	/* ECC info */
	ecc = &p->ecc_info[0];

	if (ecc->codeword_size >= 9) {
		chip->ecc_strength_ds = ecc->ecc_bits;
		chip->ecc_step_ds = 1 << ecc->codeword_size;
	} else {
		pr_warn("Invalid codeword size\n");
	}

	return 1;
}

/*
 * nand_id_has_period - Check if an ID string has a given wraparound period
 * @id_data: the ID string
 * @arrlen: the length of the @id_data array
 * @period: the period of repitition
 *
 * Check if an ID string is repeated within a given sequence of bytes at
 * specific repetition interval period (e.g., {0x20,0x01,0x7F,0x20} has a
 * period of 3). This is a helper function for nand_id_len(). Returns non-zero
 * if the repetition has a period of @period; otherwise, returns zero.
 */
static int nand_id_has_period(u8 *id_data, int arrlen, int period)
{
	int i, j;
	for (i = 0; i < period; i++)
		for (j = i + period; j < arrlen; j += period)
			if (id_data[i] != id_data[j])
				return 0;
	return 1;
}

/*
 * nand_id_len - Get the length of an ID string returned by CMD_READID
 * @id_data: the ID string
 * @arrlen: the length of the @id_data array

 * Returns the length of the ID string, according to known wraparound/trailing
 * zero patterns. If no pattern exists, returns the length of the array.
 */
static int nand_id_len(u8 *id_data, int arrlen)
{
	int last_nonzero, period;

	/* Find last non-zero byte */
	for (last_nonzero = arrlen - 1; last_nonzero >= 0; last_nonzero--)
		if (id_data[last_nonzero])
			break;

	/* All zeros */
	if (last_nonzero < 0)
		return 0;

	/* Calculate wraparound period */
	for (period = 1; period < arrlen; period++)
		if (nand_id_has_period(id_data, arrlen, period))
			break;

	/* There's a repeated pattern */
	if (period < arrlen)
		return period;

	/* There are trailing zeros */
	if (last_nonzero < arrlen - 1)
		return last_nonzero + 1;

	/* No pattern detected */
	return arrlen;
}

/* Extract the bits of per cell from the 3rd byte of the extended ID */
static int nand_get_bits_per_cell(u8 cellinfo)
{
	int bits;

	bits = cellinfo & NAND_CI_CELLTYPE_MSK;
	bits >>= NAND_CI_CELLTYPE_SHIFT;
	return bits + 1;
}

/*
 * Many new NAND share similar device ID codes, which represent the size of the
 * chip. The rest of the parameters must be decoded according to generic or
 * manufacturer-specific "extended ID" decoding patterns.
 */
static void nand_decode_ext_id(struct mtd_info *mtd, struct nand_chip *chip,
				u8 id_data[8], int *busw)
{
	int extid, id_len;
	/* The 3rd id byte holds MLC / multichip data */
	chip->bits_per_cell = nand_get_bits_per_cell(id_data[2]);
	/* The 4th id byte is the important one */
	extid = id_data[3];

	id_len = nand_id_len(id_data, 8);

	/*
	 * Field definitions are in the following datasheets:
	 * Old style (4,5 byte ID): Samsung K9GAG08U0M (p.32)
	 * New Samsung (6 byte ID): Samsung K9GAG08U0F (p.44)
	 * Hynix MLC   (6 byte ID): Hynix H27UBG8T2B (p.22)
	 *
	 * Check for ID length, non-zero 6th byte, cell type, and Hynix/Samsung
	 * ID to decide what to do.
	 */
	if (id_len == 6 && id_data[0] == NAND_MFR_SAMSUNG &&
			!nand_is_slc(chip) && id_data[5] != 0x00) {
		/* Calc pagesize */
		mtd->writesize = 2048 << (extid & 0x03);
		extid >>= 2;
		/* Calc oobsize */
		switch (((extid >> 2) & 0x04) | (extid & 0x03)) {
		case 1:
			mtd->oobsize = 128;
			break;
		case 2:
			mtd->oobsize = 218;
			break;
		case 3:
			mtd->oobsize = 400;
			break;
		case 4:
			mtd->oobsize = 436;
			break;
		case 5:
			mtd->oobsize = 512;
			break;
		case 6:
			mtd->oobsize = 640;
			break;
		case 7:
		default: /* Other cases are "reserved" (unknown) */
			mtd->oobsize = 1024;
			break;
		}
		extid >>= 2;
		/* Calc blocksize */
		mtd->erasesize = (128 * 1024) <<
			(((extid >> 1) & 0x04) | (extid & 0x03));
		*busw = 0;
	} else if (id_len == 6 && id_data[0] == NAND_MFR_HYNIX &&
			!nand_is_slc(chip)) {
		unsigned int tmp;

		/* Calc pagesize */
		mtd->writesize = 2048 << (extid & 0x03);
		extid >>= 2;
		/* Calc oobsize */
		switch (((extid >> 2) & 0x04) | (extid & 0x03)) {
		case 0:
			mtd->oobsize = 128;
			break;
		case 1:
			mtd->oobsize = 224;
			break;
		case 2:
			mtd->oobsize = 448;
			break;
		case 3:
			mtd->oobsize = 64;
			break;
		case 4:
			mtd->oobsize = 32;
			break;
		case 5:
			mtd->oobsize = 16;
			break;
		default:
			mtd->oobsize = 640;
			break;
		}
		extid >>= 2;
		/* Calc blocksize */
		tmp = ((extid >> 1) & 0x04) | (extid & 0x03);
		if (tmp < 0x03)
			mtd->erasesize = (128 * 1024) << tmp;
		else if (tmp == 0x03)
			mtd->erasesize = 768 * 1024;
		else
			mtd->erasesize = (64 * 1024) << tmp;
		*busw = 0;
	} else {
		/* Calc pagesize */
		mtd->writesize = 1024 << (extid & 0x03);
		extid >>= 2;
		/* Calc oobsize */
		mtd->oobsize = (8 << (extid & 0x01)) *
			(mtd->writesize >> 9);
		extid >>= 2;
		/* Calc blocksize. Blocksize is multiples of 64KiB */
		mtd->erasesize = (64 * 1024) << (extid & 0x03);
		extid >>= 2;
		/* Get buswidth information */
		*busw = (extid & 0x01) ? NAND_BUSWIDTH_16 : 0;

		/*
		 * Toshiba 24nm raw SLC (i.e., not BENAND) have 32B OOB per
		 * 512B page. For Toshiba SLC, we decode the 5th/6th byte as
		 * follows:
		 * - ID byte 6, bits[2:0]: 100b -> 43nm, 101b -> 32nm,
		 *                         110b -> 24nm
		 * - ID byte 5, bit[7]:    1 -> BENAND, 0 -> raw SLC
		 */
		if (id_len >= 6 && id_data[0] == NAND_MFR_TOSHIBA &&
				nand_is_slc(chip) &&
				(id_data[5] & 0x7) == 0x6 /* 24nm */ &&
				!(id_data[4] & 0x80) /* !BENAND */) {
			mtd->oobsize = 32 * mtd->writesize >> 9;
		}

	}
}

/*
 * Old devices have chip data hardcoded in the device ID table. nand_decode_id
 * decodes a matching ID table entry and assigns the MTD size parameters for
 * the chip.
 */
static void nand_decode_id(struct mtd_info *mtd, struct nand_chip *chip,
				struct nand_flash_dev *type, u8 id_data[8],
				int *busw)
{
	int maf_id = id_data[0];

	mtd->erasesize = type->erasesize;
	mtd->writesize = type->pagesize;
	mtd->oobsize = mtd->writesize / 32;
	*busw = type->options & NAND_BUSWIDTH_16;

	/* All legacy ID NAND are small-page, SLC */
	chip->bits_per_cell = 1;

	/*
	 * Check for Spansion/AMD ID + repeating 5th, 6th byte since
	 * some Spansion chips have erasesize that conflicts with size
	 * listed in nand_ids table.
	 * Data sheet (5 byte ID): Spansion S30ML-P ORNAND (p.39)
	 */
	if (maf_id == NAND_MFR_AMD && id_data[4] != 0x00 && id_data[5] == 0x00
			&& id_data[6] == 0x00 && id_data[7] == 0x00
			&& mtd->writesize == 512) {
		mtd->erasesize = 128 * 1024;
		mtd->erasesize <<= ((id_data[3] & 0x03) << 1);
	}
}

/*
 * Set the bad block marker/indicator (BBM/BBI) patterns according to some
 * heuristic patterns using various detected parameters (e.g., manufacturer,
 * page size, cell-type information).
 */
static void nand_decode_bbm_options(struct mtd_info *mtd,
				    struct nand_chip *chip, u8 id_data[8])
{
	int maf_id = id_data[0];

	/* Set the bad block position */
	if (mtd->writesize > 512 || (chip->options & NAND_BUSWIDTH_16))
		chip->badblockpos = NAND_LARGE_BADBLOCK_POS;
	else
		chip->badblockpos = NAND_SMALL_BADBLOCK_POS;

	/*
	 * Bad block marker is stored in the last page of each block on Samsung
	 * and Hynix MLC devices; stored in first two pages of each block on
	 * Micron devices with 2KiB pages and on SLC Samsung, Hynix, Toshiba,
	 * AMD/Spansion, and Macronix.  All others scan only the first page.
	 */
	if (!nand_is_slc(chip) &&
			(maf_id == NAND_MFR_SAMSUNG ||
			 maf_id == NAND_MFR_HYNIX))
		chip->bbt_options |= NAND_BBT_SCANLASTPAGE;
	else if ((nand_is_slc(chip) &&
				(maf_id == NAND_MFR_SAMSUNG ||
				 maf_id == NAND_MFR_HYNIX ||
				 maf_id == NAND_MFR_TOSHIBA ||
				 maf_id == NAND_MFR_AMD ||
				 maf_id == NAND_MFR_MACRONIX)) ||
			(mtd->writesize == 2048 &&
			 maf_id == NAND_MFR_MICRON))
		chip->bbt_options |= NAND_BBT_SCAN2NDPAGE;
}

static inline bool is_full_id_nand(struct nand_flash_dev *type)
{
	return type->id_len;
}

static bool find_full_id_nand(struct mtd_info *mtd, struct nand_chip *chip,
		   struct nand_flash_dev *type, u8 *id_data, int *busw)
{
	if (!strncmp(type->id, id_data, type->id_len)) {
		mtd->writesize = type->pagesize;
		mtd->erasesize = type->erasesize;
		mtd->oobsize = type->oobsize;

		chip->bits_per_cell = nand_get_bits_per_cell(id_data[2]);
		chip->chipsize = (uint64_t)type->chipsize << 20;
		chip->options |= type->options;
		chip->ecc_strength_ds = NAND_ECC_STRENGTH(type);
		chip->ecc_step_ds = NAND_ECC_STEP(type);
		chip->onfi_timing_mode_default =
					type->onfi_timing_mode_default;

		*busw = type->options & NAND_BUSWIDTH_16;

		if (!mtd->name)
			mtd->name = type->name;

		return true;
	}
	return false;
}

/*
 * Get the flash and manufacturer id and lookup if the type is supported.
 */
static struct nand_flash_dev *nand_get_flash_type(struct mtd_info *mtd,
						  struct nand_chip *chip,
						  int *maf_id, int *dev_id,
						  struct nand_flash_dev *type)
{
	int busw;
	int i, maf_idx;
	u8 id_data[8];

	/*
	 * Reset the chip, required by some chips (e.g. Micron MT29FxGxxxxx)
	 * after power-up.
	 */
	nand_reset(chip, 0);

	/* Select the device */
	chip->select_chip(mtd, 0);

	/* Send the command for reading device ID */
	chip->cmdfunc(mtd, NAND_CMD_READID, 0x00, -1);

	/* Read manufacturer and device IDs */
	*maf_id = chip->read_byte(mtd);
	*dev_id = chip->read_byte(mtd);

	/*
	 * Try again to make sure, as some systems the bus-hold or other
	 * interface concerns can cause random data which looks like a
	 * possibly credible NAND flash to appear. If the two results do
	 * not match, ignore the device completely.
	 */

	chip->cmdfunc(mtd, NAND_CMD_READID, 0x00, -1);

	/* Read entire ID string */
	for (i = 0; i < 8; i++)
		id_data[i] = chip->read_byte(mtd);

	if (id_data[0] != *maf_id || id_data[1] != *dev_id) {
		pr_info("second ID read did not match %02x,%02x against %02x,%02x\n",
			*maf_id, *dev_id, id_data[0], id_data[1]);
		return ERR_PTR(-ENODEV);
	}

	if (!type)
		type = nand_flash_ids;

	for (; type->name != NULL; type++) {
		if (is_full_id_nand(type)) {
			if (find_full_id_nand(mtd, chip, type, id_data, &busw))
				goto ident_done;
		} else if (*dev_id == type->dev_id) {
			break;
		}
	}

	chip->onfi_version = 0;
	if (!type->name || !type->pagesize) {
		/* Check if the chip is ONFI compliant */
		if (nand_flash_detect_onfi(mtd, chip, &busw))
			goto ident_done;

		/* Check if the chip is JEDEC compliant */
		if (nand_flash_detect_jedec(mtd, chip, &busw))
			goto ident_done;
	}

	if (!type->name)
		return ERR_PTR(-ENODEV);

	if (!mtd->name)
		mtd->name = type->name;

	chip->chipsize = (uint64_t)type->chipsize << 20;

	if (!type->pagesize) {
		/* Decode parameters from extended ID */
		nand_decode_ext_id(mtd, chip, id_data, &busw);
	} else {
		nand_decode_id(mtd, chip, type, id_data, &busw);
	}
	/* Get chip options */
	chip->options |= type->options;

	/*
	 * Check if chip is not a Samsung device. Do not clear the
	 * options for chips which do not have an extended id.
	 */
	if (*maf_id != NAND_MFR_SAMSUNG && !type->pagesize)
		chip->options &= ~NAND_SAMSUNG_LP_OPTIONS;
ident_done:

	/* Try to identify manufacturer */
	for (maf_idx = 0; nand_manuf_ids[maf_idx].id != 0x0; maf_idx++) {
		if (nand_manuf_ids[maf_idx].id == *maf_id)
			break;
	}

	if (chip->options & NAND_BUSWIDTH_AUTO) {
		WARN_ON(chip->options & NAND_BUSWIDTH_16);
		chip->options |= busw;
		nand_set_defaults(chip, busw);
	} else if (busw != (chip->options & NAND_BUSWIDTH_16)) {
		/*
		 * Check, if buswidth is correct. Hardware drivers should set
		 * chip correct!
		 */
		pr_info("device found, Manufacturer ID: 0x%02x, Chip ID: 0x%02x\n",
			*maf_id, *dev_id);
		pr_info("%s %s\n", nand_manuf_ids[maf_idx].name, mtd->name);
		pr_warn("bus width %d instead %d bit\n",
			   (chip->options & NAND_BUSWIDTH_16) ? 16 : 8,
			   busw ? 16 : 8);
		return ERR_PTR(-EINVAL);
	}

	nand_decode_bbm_options(mtd, chip, id_data);

	/* Calculate the address shift from the page size */
	chip->page_shift = ffs(mtd->writesize) - 1;
	/* Convert chipsize to number of pages per chip -1 */
	chip->pagemask = (chip->chipsize >> chip->page_shift) - 1;

	chip->bbt_erase_shift = chip->phys_erase_shift =
		ffs(mtd->erasesize) - 1;
	if (chip->chipsize & 0xffffffff)
		chip->chip_shift = ffs((unsigned)chip->chipsize) - 1;
	else {
		chip->chip_shift = ffs((unsigned)(chip->chipsize >> 32));
		chip->chip_shift += 32 - 1;
	}

	chip->badblockbits = 8;
	chip->erase = single_erase;

	/* Do not replace user supplied command function! */
	if (mtd->writesize > 512 && chip->cmdfunc == nand_command)
		chip->cmdfunc = nand_command_lp;

	pr_info("device found, Manufacturer ID: 0x%02x, Chip ID: 0x%02x\n",
		*maf_id, *dev_id);

	if (chip->onfi_version)
		pr_info("%s %s\n", nand_manuf_ids[maf_idx].name,
				chip->onfi_params.model);
	else if (chip->jedec_version)
		pr_info("%s %s\n", nand_manuf_ids[maf_idx].name,
				chip->jedec_params.model);
	else
		pr_info("%s %s\n", nand_manuf_ids[maf_idx].name,
				type->name);

	pr_info("%d MiB, %s, erase size: %d KiB, page size: %d, OOB size: %d\n",
		(int)(chip->chipsize >> 20), nand_is_slc(chip) ? "SLC" : "MLC",
		mtd->erasesize >> 10, mtd->writesize, mtd->oobsize);
	return type;
}

static const char * const nand_ecc_modes[] = {
	[NAND_ECC_NONE]		= "none",
	[NAND_ECC_SOFT]		= "soft",
	[NAND_ECC_HW]		= "hw",
	[NAND_ECC_HW_SYNDROME]	= "hw_syndrome",
	[NAND_ECC_HW_OOB_FIRST]	= "hw_oob_first",
};

static int of_get_nand_ecc_mode(struct device_node *np)
{
	const char *pm;
	int err, i;

	err = of_property_read_string(np, "nand-ecc-mode", &pm);
	if (err < 0)
		return err;

	for (i = 0; i < ARRAY_SIZE(nand_ecc_modes); i++)
		if (!strcasecmp(pm, nand_ecc_modes[i]))
			return i;

	/*
	 * For backward compatibility we support few obsoleted values that don't
	 * have their mappings into nand_ecc_modes_t anymore (they were merged
	 * with other enums).
	 */
	if (!strcasecmp(pm, "soft_bch"))
		return NAND_ECC_SOFT;

	return -ENODEV;
}

static const char * const nand_ecc_algos[] = {
	[NAND_ECC_HAMMING]	= "hamming",
	[NAND_ECC_BCH]		= "bch",
};

static int of_get_nand_ecc_algo(struct device_node *np)
{
	const char *pm;
	int err, i;

	err = of_property_read_string(np, "nand-ecc-algo", &pm);
	if (!err) {
		for (i = NAND_ECC_HAMMING; i < ARRAY_SIZE(nand_ecc_algos); i++)
			if (!strcasecmp(pm, nand_ecc_algos[i]))
				return i;
		return -ENODEV;
	}

	/*
	 * For backward compatibility we also read "nand-ecc-mode" checking
	 * for some obsoleted values that were specifying ECC algorithm.
	 */
	err = of_property_read_string(np, "nand-ecc-mode", &pm);
	if (err < 0)
		return err;

	if (!strcasecmp(pm, "soft"))
		return NAND_ECC_HAMMING;
	else if (!strcasecmp(pm, "soft_bch"))
		return NAND_ECC_BCH;

	return -ENODEV;
}

static int of_get_nand_ecc_step_size(struct device_node *np)
{
	int ret;
	u32 val;

	ret = of_property_read_u32(np, "nand-ecc-step-size", &val);
	return ret ? ret : val;
}

static int of_get_nand_ecc_strength(struct device_node *np)
{
	int ret;
	u32 val;

	ret = of_property_read_u32(np, "nand-ecc-strength", &val);
	return ret ? ret : val;
}

static int of_get_nand_bus_width(struct device_node *np)
{
	u32 val;

	if (of_property_read_u32(np, "nand-bus-width", &val))
		return 8;

	switch (val) {
	case 8:
	case 16:
		return val;
	default:
		return -EIO;
	}
}

static bool of_get_nand_on_flash_bbt(struct device_node *np)
{
	return of_property_read_bool(np, "nand-on-flash-bbt");
}

static int nand_dt_init(struct nand_chip *chip)
{
	struct device_node *dn = nand_get_flash_node(chip);
	int ecc_mode, ecc_algo, ecc_strength, ecc_step;

	if (!dn)
		return 0;

	if (of_get_nand_bus_width(dn) == 16)
		chip->options |= NAND_BUSWIDTH_16;

	if (of_get_nand_on_flash_bbt(dn))
		chip->bbt_options |= NAND_BBT_USE_FLASH;

	ecc_mode = of_get_nand_ecc_mode(dn);
	ecc_algo = of_get_nand_ecc_algo(dn);
	ecc_strength = of_get_nand_ecc_strength(dn);
	ecc_step = of_get_nand_ecc_step_size(dn);

	if ((ecc_step >= 0 && !(ecc_strength >= 0)) ||
	    (!(ecc_step >= 0) && ecc_strength >= 0)) {
		pr_err("must set both strength and step size in DT\n");
		return -EINVAL;
	}

	if (ecc_mode >= 0)
		chip->ecc.mode = ecc_mode;

	if (ecc_algo >= 0)
		chip->ecc.algo = ecc_algo;

	if (ecc_strength >= 0)
		chip->ecc.strength = ecc_strength;

	if (ecc_step > 0)
		chip->ecc.size = ecc_step;

	if (of_property_read_bool(dn, "nand-ecc-maximize"))
		chip->ecc.options |= NAND_ECC_MAXIMIZE;

	return 0;
}

/**
 * nand_scan_ident - [NAND Interface] Scan for the NAND device
 * @mtd: MTD device structure
 * @maxchips: number of chips to scan for
 * @table: alternative NAND ID table
 *
 * This is the first phase of the normal nand_scan() function. It reads the
 * flash ID and sets up MTD fields accordingly.
 *
 */
int nand_scan_ident(struct mtd_info *mtd, int maxchips,
		    struct nand_flash_dev *table)
{
	int i, nand_maf_id, nand_dev_id;
	struct nand_chip *chip = mtd_to_nand(mtd);
	struct nand_flash_dev *type;
	int ret;

	ret = nand_dt_init(chip);
	if (ret)
		return ret;

	if (!mtd->name && mtd->dev.parent)
		mtd->name = dev_name(mtd->dev.parent);

	if ((!chip->cmdfunc || !chip->select_chip) && !chip->cmd_ctrl) {
		/*
		 * Default functions assigned for chip_select() and
		 * cmdfunc() both expect cmd_ctrl() to be populated,
		 * so we need to check that that's the case
		 */
		pr_err("chip.cmd_ctrl() callback is not provided");
		return -EINVAL;
	}
	/* Set the default functions */
	nand_set_defaults(chip, chip->options & NAND_BUSWIDTH_16);

	/* Read the flash type */
	type = nand_get_flash_type(mtd, chip, &nand_maf_id,
				   &nand_dev_id, table);

	if (IS_ERR(type)) {
		if (!(chip->options & NAND_SCAN_SILENT_NODEV))
			pr_warn("No NAND device found\n");
		chip->select_chip(mtd, -1);
		return PTR_ERR(type);
	}

	/* Initialize the ->data_interface field. */
	ret = nand_init_data_interface(chip);
	if (ret)
		return ret;

	/*
	 * Setup the data interface correctly on the chip and controller side.
	 * This explicit call to nand_setup_data_interface() is only required
	 * for the first die, because nand_reset() has been called before
	 * ->data_interface and ->default_onfi_timing_mode were set.
	 * For the other dies, nand_reset() will automatically switch to the
	 * best mode for us.
	 */
	ret = nand_setup_data_interface(chip);
	if (ret)
		return ret;

	chip->select_chip(mtd, -1);

	/* Check for a chip array */
	for (i = 1; i < maxchips; i++) {
		/* See comment in nand_get_flash_type for reset */
		nand_reset(chip, i);

		chip->select_chip(mtd, i);
		/* Send the command for reading device ID */
		chip->cmdfunc(mtd, NAND_CMD_READID, 0x00, -1);
		/* Read manufacturer and device IDs */
		if (nand_maf_id != chip->read_byte(mtd) ||
		    nand_dev_id != chip->read_byte(mtd)) {
			chip->select_chip(mtd, -1);
			break;
		}
		chip->select_chip(mtd, -1);
	}
	if (i > 1)
		pr_info("%d chips detected\n", i);

	/* Store the number of chips and calc total size for mtd */
	chip->numchips = i;
	mtd->size = i * chip->chipsize;

	return 0;
}
EXPORT_SYMBOL(nand_scan_ident);

static int nand_set_ecc_soft_ops(struct mtd_info *mtd)
{
	struct nand_chip *chip = mtd_to_nand(mtd);
	struct nand_ecc_ctrl *ecc = &chip->ecc;

	if (WARN_ON(ecc->mode != NAND_ECC_SOFT))
		return -EINVAL;

	switch (ecc->algo) {
	case NAND_ECC_HAMMING:
		ecc->calculate = nand_calculate_ecc;
		ecc->correct = nand_correct_data;
		ecc->read_page = nand_read_page_swecc;
		ecc->read_subpage = nand_read_subpage;
		ecc->write_page = nand_write_page_swecc;
		ecc->read_page_raw = nand_read_page_raw;
		ecc->write_page_raw = nand_write_page_raw;
		ecc->read_oob = nand_read_oob_std;
		ecc->write_oob = nand_write_oob_std;
		if (!ecc->size)
			ecc->size = 256;
		ecc->bytes = 3;
		ecc->strength = 1;
		return 0;
	case NAND_ECC_BCH:
		if (!mtd_nand_has_bch()) {
			WARN(1, "CONFIG_MTD_NAND_ECC_BCH not enabled\n");
			return -EINVAL;
		}
		ecc->calculate = nand_bch_calculate_ecc;
		ecc->correct = nand_bch_correct_data;
		ecc->read_page = nand_read_page_swecc;
		ecc->read_subpage = nand_read_subpage;
		ecc->write_page = nand_write_page_swecc;
		ecc->read_page_raw = nand_read_page_raw;
		ecc->write_page_raw = nand_write_page_raw;
		ecc->read_oob = nand_read_oob_std;
		ecc->write_oob = nand_write_oob_std;

		/*
		* Board driver should supply ecc.size and ecc.strength
		* values to select how many bits are correctable.
		* Otherwise, default to 4 bits for large page devices.
		*/
		if (!ecc->size && (mtd->oobsize >= 64)) {
			ecc->size = 512;
			ecc->strength = 4;
		}

		/*
		 * if no ecc placement scheme was provided pickup the default
		 * large page one.
		 */
		if (!mtd->ooblayout) {
			/* handle large page devices only */
			if (mtd->oobsize < 64) {
				WARN(1, "OOB layout is required when using software BCH on small pages\n");
				return -EINVAL;
			}

			mtd_set_ooblayout(mtd, &nand_ooblayout_lp_ops);

		}

		/*
		 * We can only maximize ECC config when the default layout is
		 * used, otherwise we don't know how many bytes can really be
		 * used.
		 */
		if (mtd->ooblayout == &nand_ooblayout_lp_ops &&
		    ecc->options & NAND_ECC_MAXIMIZE) {
			int steps, bytes;

			/* Always prefer 1k blocks over 512bytes ones */
			ecc->size = 1024;
			steps = mtd->writesize / ecc->size;

			/* Reserve 2 bytes for the BBM */
			bytes = (mtd->oobsize - 2) / steps;
			ecc->strength = bytes * 8 / fls(8 * ecc->size);
		}

		/* See nand_bch_init() for details. */
		ecc->bytes = 0;
		ecc->priv = nand_bch_init(mtd);
		if (!ecc->priv) {
			WARN(1, "BCH ECC initialization failed!\n");
			return -EINVAL;
		}
		return 0;
	default:
		WARN(1, "Unsupported ECC algorithm!\n");
		return -EINVAL;
	}
}

/*
 * Check if the chip configuration meet the datasheet requirements.

 * If our configuration corrects A bits per B bytes and the minimum
 * required correction level is X bits per Y bytes, then we must ensure
 * both of the following are true:
 *
 * (1) A / B >= X / Y
 * (2) A >= X
 *
 * Requirement (1) ensures we can correct for the required bitflip density.
 * Requirement (2) ensures we can correct even when all bitflips are clumped
 * in the same sector.
 */
static bool nand_ecc_strength_good(struct mtd_info *mtd)
{
	struct nand_chip *chip = mtd_to_nand(mtd);
	struct nand_ecc_ctrl *ecc = &chip->ecc;
	int corr, ds_corr;

	if (ecc->size == 0 || chip->ecc_step_ds == 0)
		/* Not enough information */
		return true;

	/*
	 * We get the number of corrected bits per page to compare
	 * the correction density.
	 */
	corr = (mtd->writesize * ecc->strength) / ecc->size;
	ds_corr = (mtd->writesize * chip->ecc_strength_ds) / chip->ecc_step_ds;

	return corr >= ds_corr && ecc->strength >= chip->ecc_strength_ds;
}

/**
 * nand_scan_tail - [NAND Interface] Scan for the NAND device
 * @mtd: MTD device structure
 *
 * This is the second phase of the normal nand_scan() function. It fills out
 * all the uninitialized function pointers with the defaults and scans for a
 * bad block table if appropriate.
 */
int nand_scan_tail(struct mtd_info *mtd)
{
	struct nand_chip *chip = mtd_to_nand(mtd);
	struct nand_ecc_ctrl *ecc = &chip->ecc;
	struct nand_buffers *nbuf;
	int ret;

	/* New bad blocks should be marked in OOB, flash-based BBT, or both */
	if (WARN_ON((chip->bbt_options & NAND_BBT_NO_OOB_BBM) &&
		   !(chip->bbt_options & NAND_BBT_USE_FLASH)))
		return -EINVAL;

	if (!(chip->options & NAND_OWN_BUFFERS)) {
		nbuf = kzalloc(sizeof(*nbuf) + mtd->writesize
				+ mtd->oobsize * 3, GFP_KERNEL);
		if (!nbuf)
			return -ENOMEM;
		nbuf->ecccalc = (uint8_t *)(nbuf + 1);
		nbuf->ecccode = nbuf->ecccalc + mtd->oobsize;
		nbuf->databuf = nbuf->ecccode + mtd->oobsize;

		chip->buffers = nbuf;
	} else {
		if (!chip->buffers)
			return -ENOMEM;
	}

	/* Set the internal oob buffer location, just after the page data */
	chip->oob_poi = chip->buffers->databuf + mtd->writesize;

	/*
	 * If no default placement scheme is given, select an appropriate one.
	 */
	if (!mtd->ooblayout &&
	    !(ecc->mode == NAND_ECC_SOFT && ecc->algo == NAND_ECC_BCH)) {
		switch (mtd->oobsize) {
		case 8:
		case 16:
			mtd_set_ooblayout(mtd, &nand_ooblayout_sp_ops);
			break;
		case 64:
		case 128:
			mtd_set_ooblayout(mtd, &nand_ooblayout_lp_ops);
			break;
		default:
			WARN(1, "No oob scheme defined for oobsize %d\n",
				mtd->oobsize);
			ret = -EINVAL;
			goto err_free;
		}
	}

	if (!chip->write_page)
		chip->write_page = nand_write_page;

	/*
	 * Check ECC mode, default to software if 3byte/512byte hardware ECC is
	 * selected and we have 256 byte pagesize fallback to software ECC
	 */

	switch (ecc->mode) {
	case NAND_ECC_HW_OOB_FIRST:
		/* Similar to NAND_ECC_HW, but a separate read_page handle */
		if (!ecc->calculate || !ecc->correct || !ecc->hwctl) {
			WARN(1, "No ECC functions supplied; hardware ECC not possible\n");
			ret = -EINVAL;
			goto err_free;
		}
		if (!ecc->read_page)
			ecc->read_page = nand_read_page_hwecc_oob_first;

	case NAND_ECC_HW:
		/* Use standard hwecc read page function? */
		if (!ecc->read_page)
			ecc->read_page = nand_read_page_hwecc;
		if (!ecc->write_page)
			ecc->write_page = nand_write_page_hwecc;
		if (!ecc->read_page_raw)
			ecc->read_page_raw = nand_read_page_raw;
		if (!ecc->write_page_raw)
			ecc->write_page_raw = nand_write_page_raw;
		if (!ecc->read_oob)
			ecc->read_oob = nand_read_oob_std;
		if (!ecc->write_oob)
			ecc->write_oob = nand_write_oob_std;
		if (!ecc->read_subpage)
			ecc->read_subpage = nand_read_subpage;
		if (!ecc->write_subpage && ecc->hwctl && ecc->calculate)
			ecc->write_subpage = nand_write_subpage_hwecc;

	case NAND_ECC_HW_SYNDROME:
		if ((!ecc->calculate || !ecc->correct || !ecc->hwctl) &&
		    (!ecc->read_page ||
		     ecc->read_page == nand_read_page_hwecc ||
		     !ecc->write_page ||
		     ecc->write_page == nand_write_page_hwecc)) {
			WARN(1, "No ECC functions supplied; hardware ECC not possible\n");
			ret = -EINVAL;
			goto err_free;
		}
		/* Use standard syndrome read/write page function? */
		if (!ecc->read_page)
			ecc->read_page = nand_read_page_syndrome;
		if (!ecc->write_page)
			ecc->write_page = nand_write_page_syndrome;
		if (!ecc->read_page_raw)
			ecc->read_page_raw = nand_read_page_raw_syndrome;
		if (!ecc->write_page_raw)
			ecc->write_page_raw = nand_write_page_raw_syndrome;
		if (!ecc->read_oob)
			ecc->read_oob = nand_read_oob_syndrome;
		if (!ecc->write_oob)
			ecc->write_oob = nand_write_oob_syndrome;

		if (mtd->writesize >= ecc->size) {
			if (!ecc->strength) {
				WARN(1, "Driver must set ecc.strength when using hardware ECC\n");
				ret = -EINVAL;
				goto err_free;
			}
			break;
		}
		pr_warn("%d byte HW ECC not possible on %d byte page size, fallback to SW ECC\n",
			ecc->size, mtd->writesize);
		ecc->mode = NAND_ECC_SOFT;
		ecc->algo = NAND_ECC_HAMMING;

	case NAND_ECC_SOFT:
		ret = nand_set_ecc_soft_ops(mtd);
		if (ret) {
			ret = -EINVAL;
			goto err_free;
		}
		break;

	case NAND_ECC_NONE:
		pr_warn("NAND_ECC_NONE selected by board driver. This is not recommended!\n");
		ecc->read_page = nand_read_page_raw;
		ecc->write_page = nand_write_page_raw;
		ecc->read_oob = nand_read_oob_std;
		ecc->read_page_raw = nand_read_page_raw;
		ecc->write_page_raw = nand_write_page_raw;
		ecc->write_oob = nand_write_oob_std;
		ecc->size = mtd->writesize;
		ecc->bytes = 0;
		ecc->strength = 0;
		break;

	default:
		WARN(1, "Invalid NAND_ECC_MODE %d\n", ecc->mode);
		ret = -EINVAL;
		goto err_free;
	}

	/* For many systems, the standard OOB write also works for raw */
	if (!ecc->read_oob_raw)
		ecc->read_oob_raw = ecc->read_oob;
	if (!ecc->write_oob_raw)
		ecc->write_oob_raw = ecc->write_oob;

	/* propagate ecc info to mtd_info */
	mtd->ecc_strength = ecc->strength;
	mtd->ecc_step_size = ecc->size;

	/*
	 * Set the number of read / write steps for one page depending on ECC
	 * mode.
	 */
	ecc->steps = mtd->writesize / ecc->size;
	if (ecc->steps * ecc->size != mtd->writesize) {
		WARN(1, "Invalid ECC parameters\n");
		ret = -EINVAL;
		goto err_free;
	}
	ecc->total = ecc->steps * ecc->bytes;

	/*
	 * The number of bytes available for a client to place data into
	 * the out of band area.
	 */
	ret = mtd_ooblayout_count_freebytes(mtd);
	if (ret < 0)
		ret = 0;

	mtd->oobavail = ret;

	/* ECC sanity check: warn if it's too weak */
	if (!nand_ecc_strength_good(mtd))
		pr_warn("WARNING: %s: the ECC used on your system is too weak compared to the one required by the NAND chip\n",
			mtd->name);

	/* Allow subpage writes up to ecc.steps. Not possible for MLC flash */
	if (!(chip->options & NAND_NO_SUBPAGE_WRITE) && nand_is_slc(chip)) {
		switch (ecc->steps) {
		case 2:
			mtd->subpage_sft = 1;
			break;
		case 4:
		case 8:
		case 16:
			mtd->subpage_sft = 2;
			break;
		}
	}
	chip->subpagesize = mtd->writesize >> mtd->subpage_sft;

	/* Initialize state */
	chip->state = FL_READY;

	/* Invalidate the pagebuffer reference */
	chip->pagebuf = -1;

	/* Large page NAND with SOFT_ECC should support subpage reads */
	switch (ecc->mode) {
	case NAND_ECC_SOFT:
		if (chip->page_shift > 9)
			chip->options |= NAND_SUBPAGE_READ;
		break;

	default:
		break;
	}

	/* Fill in remaining MTD driver data */
	mtd->type = nand_is_slc(chip) ? MTD_NANDFLASH : MTD_MLCNANDFLASH;
	mtd->flags = (chip->options & NAND_ROM) ? MTD_CAP_ROM :
						MTD_CAP_NANDFLASH;
	mtd->_erase = nand_erase;
	mtd->_point = NULL;
	mtd->_unpoint = NULL;
	mtd->_read = nand_read;
	mtd->_write = nand_write;
	mtd->_panic_write = panic_nand_write;
	mtd->_read_oob = nand_read_oob;
	mtd->_write_oob = nand_write_oob;
	mtd->_sync = nand_sync;
	mtd->_lock = NULL;
	mtd->_unlock = NULL;
	mtd->_suspend = nand_suspend;
	mtd->_resume = nand_resume;
	mtd->_reboot = nand_shutdown;
	mtd->_block_isreserved = nand_block_isreserved;
	mtd->_block_isbad = nand_block_isbad;
	mtd->_block_markbad = nand_block_markbad;
	mtd->writebufsize = mtd->writesize;

	/*
	 * Initialize bitflip_threshold to its default prior scan_bbt() call.
	 * scan_bbt() might invoke mtd_read(), thus bitflip_threshold must be
	 * properly set.
	 */
	if (!mtd->bitflip_threshold)
		mtd->bitflip_threshold = DIV_ROUND_UP(mtd->ecc_strength * 3, 4);

	/* Check, if we should skip the bad block table scan */
	if (chip->options & NAND_SKIP_BBTSCAN)
		return 0;

	/* Build bad block table */
	return chip->scan_bbt(mtd);
err_free:
	if (!(chip->options & NAND_OWN_BUFFERS))
		kfree(chip->buffers);
	return ret;
}
EXPORT_SYMBOL(nand_scan_tail);

/*
 * is_module_text_address() isn't exported, and it's mostly a pointless
 * test if this is a module _anyway_ -- they'd have to try _really_ hard
 * to call us from in-kernel code if the core NAND support is modular.
 */
#ifdef MODULE
#define caller_is_module() (1)
#else
#define caller_is_module() \
	is_module_text_address((unsigned long)__builtin_return_address(0))
#endif

/**
 * nand_scan - [NAND Interface] Scan for the NAND device
 * @mtd: MTD device structure
 * @maxchips: number of chips to scan for
 *
 * This fills out all the uninitialized function pointers with the defaults.
 * The flash ID is read and the mtd/chip structures are filled with the
 * appropriate values.
 */
int nand_scan(struct mtd_info *mtd, int maxchips)
{
	int ret;

	ret = nand_scan_ident(mtd, maxchips, NULL);
	if (!ret)
		ret = nand_scan_tail(mtd);
	return ret;
}
EXPORT_SYMBOL(nand_scan);

/**
 * nand_cleanup - [NAND Interface] Free resources held by the NAND device
 * @chip: NAND chip object
 */
void nand_cleanup(struct nand_chip *chip)
{
	if (chip->ecc.mode == NAND_ECC_SOFT &&
	    chip->ecc.algo == NAND_ECC_BCH)
		nand_bch_free((struct nand_bch_control *)chip->ecc.priv);

	nand_release_data_interface(chip);

	/* Free bad block table memory */
	kfree(chip->bbt);
	if (!(chip->options & NAND_OWN_BUFFERS))
		kfree(chip->buffers);

	/* Free bad block descriptor memory */
	if (chip->badblock_pattern && chip->badblock_pattern->options
			& NAND_BBT_DYNAMICSTRUCT)
		kfree(chip->badblock_pattern);
}
EXPORT_SYMBOL_GPL(nand_cleanup);

/**
 * nand_release - [NAND Interface] Unregister the MTD device and free resources
 *		  held by the NAND device
 * @mtd: MTD device structure
 */
void nand_release(struct mtd_info *mtd)
{
	mtd_device_unregister(mtd);
	nand_cleanup(mtd_to_nand(mtd));
}
EXPORT_SYMBOL_GPL(nand_release);

MODULE_LICENSE("GPL");
MODULE_AUTHOR("Steven J. Hill <sjhill@realitydiluted.com>");
MODULE_AUTHOR("Thomas Gleixner <tglx@linutronix.de>");
MODULE_DESCRIPTION("Generic NAND flash driver code");<|MERGE_RESOLUTION|>--- conflicted
+++ resolved
@@ -2956,7 +2956,6 @@
 	 * if we don't do this. I have no clue why, but I seem to have 'fixed'
 	 * it in the doc2000 driver in August 1999.  dwmw2.
 	 */
-<<<<<<< HEAD
 	/*
 	 * Nand onfi compatible devices may support different data interface
 	 * modes like SDR, NVDDR and NVDDR2. Giving reset to device places the
@@ -2966,14 +2965,13 @@
 	 */
 	if (chip->onfi_params.jedec_id == NAND_MFR_TOSHIBA)
 		chip->cmdfunc(mtd, NAND_CMD_RESET, -1, -1);
-=======
+
 	nand_reset(chip, chipnr);
 
 	chip->select_chip(mtd, chipnr);
 
 	/* Shift to get page */
 	page = (int)(to >> chip->page_shift);
->>>>>>> 69973b83
 
 	/* Check, if it is write protected */
 	if (nand_check_wp(mtd)) {
