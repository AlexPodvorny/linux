--- conflicted
+++ resolved
@@ -251,15 +251,9 @@
 	  This enables support for AppliedMicro X-Gene SOC Family
 
 config ARCH_ZYNQMP
-<<<<<<< HEAD
 	bool "Xilinx Zynq MP SOC Family"
 	help
 	  This enables support for Xilinx Zynq MP SOC Family
-=======
-	bool "Xilinx ZynqMP Family"
-	help
-	  This enables support for Xilinx ZynqMP Family
->>>>>>> b953c0d2
 
 endmenu
 
