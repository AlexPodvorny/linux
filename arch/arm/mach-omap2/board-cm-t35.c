--- conflicted
+++ resolved
@@ -641,8 +641,6 @@
 	.init_irq	= omap3_init_irq,
 	.init_machine	= cm_t35_init,
 	.timer		= &omap3_timer,
-<<<<<<< HEAD
-=======
 MACHINE_END
 
 MACHINE_START(CM_T3730, "Compulab CM-T3730")
@@ -653,5 +651,4 @@
 	.init_irq       = omap3_init_irq,
 	.init_machine   = cm_t3730_init,
 	.timer          = &omap3_timer,
->>>>>>> 5ddac6bc
 MACHINE_END