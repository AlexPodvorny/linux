--- conflicted
+++ resolved
@@ -75,14 +75,8 @@
 		adjust_overlay_phandles(child, phandle_delta);
 }
 
-<<<<<<< HEAD
-static int __of_adjust_phandle_ref(struct device_node *node,
-				struct property *rprop, int value,
-				bool is_delta)
-=======
 static int update_usages_of_a_phandle_reference(struct device_node *overlay,
 		struct property *prop_fixup, phandle phandle)
->>>>>>> bebc6082
 {
 	struct device_node *refnode;
 	struct property *prop;
@@ -135,13 +129,7 @@
 			goto err_fail;
 		}
 
-<<<<<<< HEAD
-		phandle = is_delta ? be32_to_cpup(sprop->value + offset)
-								+ value : value;
-		*(__be32 *)(sprop->value + offset) = cpu_to_be32(phandle);
-=======
 		*(__be32 *)(prop->value + offset) = cpu_to_be32(phandle);
->>>>>>> bebc6082
 	}
 
 err_fail:
@@ -149,29 +137,6 @@
 	return err;
 }
 
-<<<<<<< HEAD
-/*
- * Adjust the local phandle references by the given phandle delta.
- * Assumes the existances of a __local_fixups__ node at the root
- * of the tree. Does not take any devtree locks so make sure you
- * call this on a tree which is at the detached state.
- */
-static int __of_adjust_tree_phandle_references(struct device_node *node,
-		int phandle_delta)
-{
-	struct device_node *child;
-	struct property *rprop;
-	int err;
-
-	/* locate the symbols & fixups nodes on resolve */
-	for_each_child_of_node(node, child)
-		if (of_node_cmp(child->name, "__local_fixups__") == 0)
-			break;
-
-	/* no local fixups */
-	if (!child)
-		return 0;
-=======
 /* compare nodes taking into account that 'name' strips out the @ part */
 static int node_name_cmp(const struct device_node *dn1,
 		const struct device_node *dn2)
@@ -206,17 +171,8 @@
 		return 0;
 
 	for_each_property_of_node(local_fixups, prop_fix) {
->>>>>>> bebc6082
-
-	/* find the local fixups property */
-	for_each_property_of_node(child, rprop) {
+
 		/* skip properties added automatically */
-<<<<<<< HEAD
-		if (of_prop_cmp(rprop->name, "name") == 0)
-			continue;
-
-		err = __of_adjust_phandle_ref(node, rprop, phandle_delta, true);
-=======
 		if (!of_prop_cmp(prop_fix->name, "name") ||
 		    !of_prop_cmp(prop_fix->name, "phandle") ||
 		    !of_prop_cmp(prop_fix->name, "linux,phandle"))
@@ -263,7 +219,6 @@
 
 		err = adjust_local_phandle_references(child, overlay_child,
 				phandle_delta);
->>>>>>> bebc6082
 		if (err)
 			return err;
 	}
@@ -306,36 +261,13 @@
  */
 int of_resolve_phandles(struct device_node *overlay)
 {
-<<<<<<< HEAD
-	struct device_node *child, *refnode;
-	struct device_node *root_sym, *resolve_sym, *resolve_fix;
-	struct property *rprop;
-=======
 	struct device_node *child, *local_fixups, *refnode;
 	struct device_node *tree_symbols, *overlay_fixups;
 	struct property *prop;
->>>>>>> bebc6082
 	const char *refpath;
 	phandle phandle, phandle_delta;
 	int err;
 
-<<<<<<< HEAD
-	if (!resolve)
-		pr_err("%s: null node\n", __func__);
-	if (resolve && !of_node_check_flag(resolve, OF_DETACHED))
-		pr_err("%s: node %s not detached\n", __func__,
-			 resolve->full_name);
-	/* the resolve node must exist, and be detached */
-	if (!resolve || !of_node_check_flag(resolve, OF_DETACHED))
-		return -EINVAL;
-
-	/* first we need to adjust the phandles */
-	phandle_delta = of_get_tree_max_phandle() + 1;
-	__of_adjust_tree_phandles(resolve, phandle_delta);
-	err = __of_adjust_tree_phandle_references(resolve, phandle_delta);
-	if (err != 0)
-		return err;
-=======
 	tree_symbols = NULL;
 
 	if (!overlay) {
@@ -348,7 +280,6 @@
 		err = -EINVAL;
 		goto out;
 	}
->>>>>>> bebc6082
 
 	phandle_delta = live_tree_max_phandle() + 1;
 	adjust_overlay_phandles(overlay, phandle_delta);
@@ -400,14 +331,7 @@
 		phandle = refnode->phandle;
 		of_node_put(refnode);
 
-<<<<<<< HEAD
-		pr_debug("%s: %s phandle is 0x%08x\n",
-				__func__, rprop->name, phandle);
-
-		err = __of_adjust_phandle_ref(resolve, rprop, phandle, false);
-=======
 		err = update_usages_of_a_phandle_reference(overlay, prop, phandle);
->>>>>>> bebc6082
 		if (err)
 			break;
 	}
