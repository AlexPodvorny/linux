/*
   BlueZ - Bluetooth protocol stack for Linux
   Copyright (c) 2000-2001, 2010, Code Aurora Forum. All rights reserved.

   Written 2000,2001 by Maxim Krasnyansky <maxk@qualcomm.com>

   This program is free software; you can redistribute it and/or modify
   it under the terms of the GNU General Public License version 2 as
   published by the Free Software Foundation;

   THE SOFTWARE IS PROVIDED "AS IS", WITHOUT WARRANTY OF ANY KIND, EXPRESS
   OR IMPLIED, INCLUDING BUT NOT LIMITED TO THE WARRANTIES OF MERCHANTABILITY,
   FITNESS FOR A PARTICULAR PURPOSE AND NONINFRINGEMENT OF THIRD PARTY RIGHTS.
   IN NO EVENT SHALL THE COPYRIGHT HOLDER(S) AND AUTHOR(S) BE LIABLE FOR ANY
   CLAIM, OR ANY SPECIAL INDIRECT OR CONSEQUENTIAL DAMAGES, OR ANY DAMAGES
   WHATSOEVER RESULTING FROM LOSS OF USE, DATA OR PROFITS, WHETHER IN AN
   ACTION OF CONTRACT, NEGLIGENCE OR OTHER TORTIOUS ACTION, ARISING OUT OF
   OR IN CONNECTION WITH THE USE OR PERFORMANCE OF THIS SOFTWARE.

   ALL LIABILITY, INCLUDING LIABILITY FOR INFRINGEMENT OF ANY PATENTS,
   COPYRIGHTS, TRADEMARKS OR OTHER RIGHTS, RELATING TO USE OF THIS
   SOFTWARE IS DISCLAIMED.
*/

/* Bluetooth HCI connection handling. */

#include <linux/export.h>

#include <net/bluetooth/bluetooth.h>
#include <net/bluetooth/hci_core.h>

<<<<<<< HEAD
struct sco_param {
	u16 pkt_type;
	u16 max_latency;
};

static const struct sco_param sco_param_cvsd[] = {
	{ EDR_ESCO_MASK & ~ESCO_2EV3, 0x000a }, /* S3 */
	{ EDR_ESCO_MASK & ~ESCO_2EV3, 0x0007 }, /* S2 */
	{ EDR_ESCO_MASK | ESCO_EV3,   0x0007 }, /* S1 */
	{ EDR_ESCO_MASK | ESCO_HV3,   0xffff }, /* D1 */
	{ EDR_ESCO_MASK | ESCO_HV1,   0xffff }, /* D0 */
};

static const struct sco_param sco_param_wideband[] = {
	{ EDR_ESCO_MASK & ~ESCO_2EV3, 0x000d }, /* T2 */
	{ EDR_ESCO_MASK | ESCO_EV3,   0x0008 }, /* T1 */
};

static void hci_le_create_connection(struct hci_conn *conn)
{
	struct hci_dev *hdev = conn->hdev;
	struct hci_cp_le_create_conn cp;
=======
#include "smp.h"
#include "a2mp.h"
>>>>>>> d8ec26d7

struct sco_param {
	u16 pkt_type;
	u16 max_latency;
};

static const struct sco_param sco_param_cvsd[] = {
	{ EDR_ESCO_MASK & ~ESCO_2EV3, 0x000a }, /* S3 */
	{ EDR_ESCO_MASK & ~ESCO_2EV3, 0x0007 }, /* S2 */
	{ EDR_ESCO_MASK | ESCO_EV3,   0x0007 }, /* S1 */
	{ EDR_ESCO_MASK | ESCO_HV3,   0xffff }, /* D1 */
	{ EDR_ESCO_MASK | ESCO_HV1,   0xffff }, /* D0 */
};

static const struct sco_param sco_param_wideband[] = {
	{ EDR_ESCO_MASK & ~ESCO_2EV3, 0x000d }, /* T2 */
	{ EDR_ESCO_MASK | ESCO_EV3,   0x0008 }, /* T1 */
};

static void hci_le_create_connection_cancel(struct hci_conn *conn)
{
	hci_send_cmd(conn->hdev, HCI_OP_LE_CREATE_CONN_CANCEL, 0, NULL);
}

static void hci_acl_create_connection(struct hci_conn *conn)
{
	struct hci_dev *hdev = conn->hdev;
	struct inquiry_entry *ie;
	struct hci_cp_create_conn cp;

	BT_DBG("hcon %p", conn);

	conn->state = BT_CONNECT;
	conn->out = true;

	conn->link_mode = HCI_LM_MASTER;

	conn->attempt++;

	conn->link_policy = hdev->link_policy;

	memset(&cp, 0, sizeof(cp));
	bacpy(&cp.bdaddr, &conn->dst);
	cp.pscan_rep_mode = 0x02;

	ie = hci_inquiry_cache_lookup(hdev, &conn->dst);
	if (ie) {
		if (inquiry_entry_age(ie) <= INQUIRY_ENTRY_AGE_MAX) {
			cp.pscan_rep_mode = ie->data.pscan_rep_mode;
			cp.pscan_mode     = ie->data.pscan_mode;
			cp.clock_offset   = ie->data.clock_offset |
					    __constant_cpu_to_le16(0x8000);
		}

		memcpy(conn->dev_class, ie->data.dev_class, 3);
		if (ie->data.ssp_mode > 0)
			set_bit(HCI_CONN_SSP_ENABLED, &conn->flags);
	}

	cp.pkt_type = cpu_to_le16(conn->pkt_type);
	if (lmp_rswitch_capable(hdev) && !(hdev->link_mode & HCI_LM_MASTER))
		cp.role_switch = 0x01;
	else
		cp.role_switch = 0x00;

	hci_send_cmd(hdev, HCI_OP_CREATE_CONN, sizeof(cp), &cp);
}

static void hci_acl_create_connection_cancel(struct hci_conn *conn)
{
	struct hci_cp_create_conn_cancel cp;

	BT_DBG("hcon %p", conn);

	if (conn->hdev->hci_ver < BLUETOOTH_VER_1_2)
		return;

	bacpy(&cp.bdaddr, &conn->dst);
	hci_send_cmd(conn->hdev, HCI_OP_CREATE_CONN_CANCEL, sizeof(cp), &cp);
}

static void hci_reject_sco(struct hci_conn *conn)
{
	struct hci_cp_reject_sync_conn_req cp;

	cp.reason = HCI_ERROR_REMOTE_USER_TERM;
	bacpy(&cp.bdaddr, &conn->dst);

	hci_send_cmd(conn->hdev, HCI_OP_REJECT_SYNC_CONN_REQ, sizeof(cp), &cp);
}

void hci_disconnect(struct hci_conn *conn, __u8 reason)
{
	struct hci_cp_disconnect cp;

	BT_DBG("hcon %p", conn);

	conn->state = BT_DISCONN;

	cp.handle = cpu_to_le16(conn->handle);
	cp.reason = reason;
	hci_send_cmd(conn->hdev, HCI_OP_DISCONNECT, sizeof(cp), &cp);
}

static void hci_amp_disconn(struct hci_conn *conn, __u8 reason)
{
	struct hci_cp_disconn_phy_link cp;

	BT_DBG("hcon %p", conn);

	conn->state = BT_DISCONN;

	cp.phy_handle = HCI_PHY_HANDLE(conn->handle);
	cp.reason = reason;
	hci_send_cmd(conn->hdev, HCI_OP_DISCONN_PHY_LINK,
		     sizeof(cp), &cp);
}

static void hci_add_sco(struct hci_conn *conn, __u16 handle)
{
	struct hci_dev *hdev = conn->hdev;
	struct hci_cp_add_sco cp;

	BT_DBG("hcon %p", conn);

	conn->state = BT_CONNECT;
	conn->out = true;

	conn->attempt++;

	cp.handle   = cpu_to_le16(handle);
	cp.pkt_type = cpu_to_le16(conn->pkt_type);

	hci_send_cmd(hdev, HCI_OP_ADD_SCO, sizeof(cp), &cp);
}

bool hci_setup_sync(struct hci_conn *conn, __u16 handle)
{
	struct hci_dev *hdev = conn->hdev;
	struct hci_cp_setup_sync_conn cp;
	const struct sco_param *param;

	BT_DBG("hcon %p", conn);

	conn->state = BT_CONNECT;
	conn->out = true;

	conn->attempt++;

	cp.handle   = cpu_to_le16(handle);

	cp.tx_bandwidth   = __constant_cpu_to_le32(0x00001f40);
	cp.rx_bandwidth   = __constant_cpu_to_le32(0x00001f40);
	cp.voice_setting  = cpu_to_le16(conn->setting);

	switch (conn->setting & SCO_AIRMODE_MASK) {
	case SCO_AIRMODE_TRANSP:
		if (conn->attempt > ARRAY_SIZE(sco_param_wideband))
			return false;
		cp.retrans_effort = 0x02;
		param = &sco_param_wideband[conn->attempt - 1];
		break;
	case SCO_AIRMODE_CVSD:
		if (conn->attempt > ARRAY_SIZE(sco_param_cvsd))
			return false;
		cp.retrans_effort = 0x01;
		param = &sco_param_cvsd[conn->attempt - 1];
		break;
	default:
		return false;
	}
<<<<<<< HEAD

	cp.pkt_type = __cpu_to_le16(param->pkt_type);
	cp.max_latency = __cpu_to_le16(param->max_latency);

	if (hci_send_cmd(hdev, HCI_OP_SETUP_SYNC_CONN, sizeof(cp), &cp) < 0)
		return false;

=======

	cp.pkt_type = __cpu_to_le16(param->pkt_type);
	cp.max_latency = __cpu_to_le16(param->max_latency);

	if (hci_send_cmd(hdev, HCI_OP_SETUP_SYNC_CONN, sizeof(cp), &cp) < 0)
		return false;

>>>>>>> d8ec26d7
	return true;
}

void hci_le_conn_update(struct hci_conn *conn, u16 min, u16 max,
			u16 latency, u16 to_multiplier)
{
	struct hci_cp_le_conn_update cp;
	struct hci_dev *hdev = conn->hdev;

	memset(&cp, 0, sizeof(cp));

	cp.handle		= cpu_to_le16(conn->handle);
	cp.conn_interval_min	= cpu_to_le16(min);
	cp.conn_interval_max	= cpu_to_le16(max);
	cp.conn_latency		= cpu_to_le16(latency);
	cp.supervision_timeout	= cpu_to_le16(to_multiplier);
	cp.min_ce_len		= __constant_cpu_to_le16(0x0001);
	cp.max_ce_len		= __constant_cpu_to_le16(0x0001);

	hci_send_cmd(hdev, HCI_OP_LE_CONN_UPDATE, sizeof(cp), &cp);
}

void hci_le_start_enc(struct hci_conn *conn, __le16 ediv, __u8 rand[8],
		      __u8 ltk[16])
{
	struct hci_dev *hdev = conn->hdev;
	struct hci_cp_le_start_enc cp;

	BT_DBG("hcon %p", conn);

	memset(&cp, 0, sizeof(cp));

	cp.handle = cpu_to_le16(conn->handle);
	memcpy(cp.ltk, ltk, sizeof(cp.ltk));
	cp.ediv = ediv;
	memcpy(cp.rand, rand, sizeof(cp.rand));

	hci_send_cmd(hdev, HCI_OP_LE_START_ENC, sizeof(cp), &cp);
}

/* Device _must_ be locked */
void hci_sco_setup(struct hci_conn *conn, __u8 status)
{
	struct hci_conn *sco = conn->link;

	if (!sco)
		return;

	BT_DBG("hcon %p", conn);

	if (!status) {
		if (lmp_esco_capable(conn->hdev))
			hci_setup_sync(sco, conn->handle);
		else
			hci_add_sco(sco, conn->handle);
	} else {
		hci_proto_connect_cfm(sco, status);
		hci_conn_del(sco);
	}
}

static void hci_conn_disconnect(struct hci_conn *conn)
{
	__u8 reason = hci_proto_disconn_ind(conn);

	switch (conn->type) {
	case AMP_LINK:
		hci_amp_disconn(conn, reason);
		break;
	default:
		hci_disconnect(conn, reason);
		break;
	}
}

static void hci_conn_timeout(struct work_struct *work)
{
	struct hci_conn *conn = container_of(work, struct hci_conn,
					     disc_work.work);

	BT_DBG("hcon %p state %s", conn, state_to_string(conn->state));

	if (atomic_read(&conn->refcnt))
		return;

	switch (conn->state) {
	case BT_CONNECT:
	case BT_CONNECT2:
		if (conn->out) {
			if (conn->type == ACL_LINK)
				hci_acl_create_connection_cancel(conn);
			else if (conn->type == LE_LINK)
				hci_le_create_connection_cancel(conn);
		} else if (conn->type == SCO_LINK || conn->type == ESCO_LINK) {
			hci_reject_sco(conn);
		}
		break;
	case BT_CONFIG:
	case BT_CONNECTED:
		hci_conn_disconnect(conn);
		break;
	default:
		conn->state = BT_CLOSED;
		break;
	}
}

/* Enter sniff mode */
static void hci_conn_idle(struct work_struct *work)
{
	struct hci_conn *conn = container_of(work, struct hci_conn,
					     idle_work.work);
	struct hci_dev *hdev = conn->hdev;

	BT_DBG("hcon %p mode %d", conn, conn->mode);

	if (test_bit(HCI_RAW, &hdev->flags))
		return;

	if (!lmp_sniff_capable(hdev) || !lmp_sniff_capable(conn))
		return;

	if (conn->mode != HCI_CM_ACTIVE || !(conn->link_policy & HCI_LP_SNIFF))
		return;

	if (lmp_sniffsubr_capable(hdev) && lmp_sniffsubr_capable(conn)) {
		struct hci_cp_sniff_subrate cp;
		cp.handle             = cpu_to_le16(conn->handle);
		cp.max_latency        = __constant_cpu_to_le16(0);
		cp.min_remote_timeout = __constant_cpu_to_le16(0);
		cp.min_local_timeout  = __constant_cpu_to_le16(0);
		hci_send_cmd(hdev, HCI_OP_SNIFF_SUBRATE, sizeof(cp), &cp);
	}

	if (!test_and_set_bit(HCI_CONN_MODE_CHANGE_PEND, &conn->flags)) {
		struct hci_cp_sniff_mode cp;
		cp.handle       = cpu_to_le16(conn->handle);
		cp.max_interval = cpu_to_le16(hdev->sniff_max_interval);
		cp.min_interval = cpu_to_le16(hdev->sniff_min_interval);
		cp.attempt      = __constant_cpu_to_le16(4);
		cp.timeout      = __constant_cpu_to_le16(1);
		hci_send_cmd(hdev, HCI_OP_SNIFF_MODE, sizeof(cp), &cp);
	}
}

static void hci_conn_auto_accept(struct work_struct *work)
{
	struct hci_conn *conn = container_of(work, struct hci_conn,
					     auto_accept_work.work);

	hci_send_cmd(conn->hdev, HCI_OP_USER_CONFIRM_REPLY, sizeof(conn->dst),
		     &conn->dst);
}

struct hci_conn *hci_conn_add(struct hci_dev *hdev, int type, bdaddr_t *dst)
{
	struct hci_conn *conn;

	BT_DBG("%s dst %pMR", hdev->name, dst);

	conn = kzalloc(sizeof(struct hci_conn), GFP_KERNEL);
	if (!conn)
		return NULL;

	bacpy(&conn->dst, dst);
	bacpy(&conn->src, &hdev->bdaddr);
	conn->hdev  = hdev;
	conn->type  = type;
	conn->mode  = HCI_CM_ACTIVE;
	conn->state = BT_OPEN;
	conn->auth_type = HCI_AT_GENERAL_BONDING;
	conn->io_capability = hdev->io_capability;
	conn->remote_auth = 0xff;
	conn->key_type = 0xff;

	set_bit(HCI_CONN_POWER_SAVE, &conn->flags);
	conn->disc_timeout = HCI_DISCONN_TIMEOUT;

	switch (type) {
	case ACL_LINK:
		conn->pkt_type = hdev->pkt_type & ACL_PTYPE_MASK;
		break;
	case SCO_LINK:
		if (lmp_esco_capable(hdev))
			conn->pkt_type = (hdev->esco_type & SCO_ESCO_MASK) |
					(hdev->esco_type & EDR_ESCO_MASK);
		else
			conn->pkt_type = hdev->pkt_type & SCO_PTYPE_MASK;
		break;
	case ESCO_LINK:
		conn->pkt_type = hdev->esco_type & ~EDR_ESCO_MASK;
		break;
	}

	skb_queue_head_init(&conn->data_q);

	INIT_LIST_HEAD(&conn->chan_list);

	INIT_DELAYED_WORK(&conn->disc_work, hci_conn_timeout);
	INIT_DELAYED_WORK(&conn->auto_accept_work, hci_conn_auto_accept);
	INIT_DELAYED_WORK(&conn->idle_work, hci_conn_idle);

	atomic_set(&conn->refcnt, 0);

	hci_dev_hold(hdev);

	hci_conn_hash_add(hdev, conn);
	if (hdev->notify)
		hdev->notify(hdev, HCI_NOTIFY_CONN_ADD);

	hci_conn_init_sysfs(conn);

	return conn;
}

int hci_conn_del(struct hci_conn *conn)
{
	struct hci_dev *hdev = conn->hdev;

	BT_DBG("%s hcon %p handle %d", hdev->name, conn, conn->handle);

	cancel_delayed_work_sync(&conn->disc_work);
	cancel_delayed_work_sync(&conn->auto_accept_work);
	cancel_delayed_work_sync(&conn->idle_work);

	if (conn->type == ACL_LINK) {
		struct hci_conn *sco = conn->link;
		if (sco)
			sco->link = NULL;

		/* Unacked frames */
		hdev->acl_cnt += conn->sent;
	} else if (conn->type == LE_LINK) {
		if (hdev->le_pkts)
			hdev->le_cnt += conn->sent;
		else
			hdev->acl_cnt += conn->sent;
	} else {
		struct hci_conn *acl = conn->link;
		if (acl) {
			acl->link = NULL;
			hci_conn_drop(acl);
		}
	}

	hci_chan_list_flush(conn);

	if (conn->amp_mgr)
		amp_mgr_put(conn->amp_mgr);

	hci_conn_hash_del(hdev, conn);
	if (hdev->notify)
		hdev->notify(hdev, HCI_NOTIFY_CONN_DEL);

	skb_queue_purge(&conn->data_q);

	hci_conn_del_sysfs(conn);

	hci_dev_put(hdev);

	hci_conn_put(conn);

	return 0;
}

struct hci_dev *hci_get_route(bdaddr_t *dst, bdaddr_t *src)
{
	int use_src = bacmp(src, BDADDR_ANY);
	struct hci_dev *hdev = NULL, *d;

	BT_DBG("%pMR -> %pMR", src, dst);

	read_lock(&hci_dev_list_lock);

	list_for_each_entry(d, &hci_dev_list, list) {
		if (!test_bit(HCI_UP, &d->flags) ||
		    test_bit(HCI_RAW, &d->flags) ||
		    test_bit(HCI_USER_CHANNEL, &d->dev_flags) ||
		    d->dev_type != HCI_BREDR)
			continue;

		/* Simple routing:
		 *   No source address - find interface with bdaddr != dst
		 *   Source address    - find interface with bdaddr == src
		 */

		if (use_src) {
			if (!bacmp(&d->bdaddr, src)) {
				hdev = d; break;
			}
		} else {
			if (bacmp(&d->bdaddr, dst)) {
				hdev = d; break;
			}
		}
	}

	if (hdev)
		hdev = hci_dev_hold(hdev);

	read_unlock(&hci_dev_list_lock);
	return hdev;
}
EXPORT_SYMBOL(hci_get_route);

static void create_le_conn_complete(struct hci_dev *hdev, u8 status)
{
	struct hci_conn *conn;

	if (status == 0)
		return;

	BT_ERR("HCI request failed to create LE connection: status 0x%2.2x",
	       status);

	hci_dev_lock(hdev);

	conn = hci_conn_hash_lookup_state(hdev, LE_LINK, BT_CONNECT);
	if (!conn)
		goto done;

	conn->state = BT_CLOSED;

	mgmt_connect_failed(hdev, &conn->dst, conn->type, conn->dst_type,
			    status);

	hci_proto_connect_cfm(conn, status);

	hci_conn_del(conn);

done:
	hci_dev_unlock(hdev);
}

static int hci_create_le_conn(struct hci_conn *conn)
{
	struct hci_dev *hdev = conn->hdev;
	struct hci_cp_le_create_conn cp;
	struct hci_request req;
	int err;

	hci_req_init(&req, hdev);

	memset(&cp, 0, sizeof(cp));
	cp.scan_interval = cpu_to_le16(hdev->le_scan_interval);
	cp.scan_window = cpu_to_le16(hdev->le_scan_window);
	bacpy(&cp.peer_addr, &conn->dst);
	cp.peer_addr_type = conn->dst_type;
	cp.own_address_type = conn->src_type;
	cp.conn_interval_min = cpu_to_le16(hdev->le_conn_min_interval);
	cp.conn_interval_max = cpu_to_le16(hdev->le_conn_max_interval);
	cp.supervision_timeout = __constant_cpu_to_le16(0x002a);
	cp.min_ce_len = __constant_cpu_to_le16(0x0000);
	cp.max_ce_len = __constant_cpu_to_le16(0x0000);

	hci_req_add(&req, HCI_OP_LE_CREATE_CONN, sizeof(cp), &cp);

	err = hci_req_run(&req, create_le_conn_complete);
	if (err) {
		hci_conn_del(conn);
		return err;
	}

	return 0;
}

static struct hci_conn *hci_connect_le(struct hci_dev *hdev, bdaddr_t *dst,
				    u8 dst_type, u8 sec_level, u8 auth_type)
{
	struct hci_conn *conn;
	int err;

	if (test_bit(HCI_ADVERTISING, &hdev->flags))
		return ERR_PTR(-ENOTSUPP);

	/* Some devices send ATT messages as soon as the physical link is
	 * established. To be able to handle these ATT messages, the user-
	 * space first establishes the connection and then starts the pairing
	 * process.
	 *
	 * So if a hci_conn object already exists for the following connection
	 * attempt, we simply update pending_sec_level and auth_type fields
	 * and return the object found.
	 */
	conn = hci_conn_hash_lookup_ba(hdev, LE_LINK, dst);
	if (conn) {
		conn->pending_sec_level = sec_level;
		conn->auth_type = auth_type;
		goto done;
	}

	/* Since the controller supports only one LE connection attempt at a
	 * time, we return -EBUSY if there is any connection attempt running.
	 */
	conn = hci_conn_hash_lookup_state(hdev, LE_LINK, BT_CONNECT);
	if (conn)
		return ERR_PTR(-EBUSY);

	conn = hci_conn_add(hdev, LE_LINK, dst);
	if (!conn)
		return ERR_PTR(-ENOMEM);

	if (dst_type == BDADDR_LE_PUBLIC)
		conn->dst_type = ADDR_LE_DEV_PUBLIC;
	else
		conn->dst_type = ADDR_LE_DEV_RANDOM;

	conn->src_type = hdev->own_addr_type;

	conn->state = BT_CONNECT;
	conn->out = true;
	conn->link_mode |= HCI_LM_MASTER;
	conn->sec_level = BT_SECURITY_LOW;
	conn->pending_sec_level = sec_level;
	conn->auth_type = auth_type;

	err = hci_create_le_conn(conn);
	if (err)
		return ERR_PTR(err);

done:
	hci_conn_hold(conn);
	return conn;
}

static struct hci_conn *hci_connect_acl(struct hci_dev *hdev, bdaddr_t *dst,
						u8 sec_level, u8 auth_type)
{
	struct hci_conn *acl;

	if (!test_bit(HCI_BREDR_ENABLED, &hdev->dev_flags))
		return ERR_PTR(-ENOTSUPP);

	acl = hci_conn_hash_lookup_ba(hdev, ACL_LINK, dst);
	if (!acl) {
		acl = hci_conn_add(hdev, ACL_LINK, dst);
		if (!acl)
			return ERR_PTR(-ENOMEM);
	}

	hci_conn_hold(acl);

	if (acl->state == BT_OPEN || acl->state == BT_CLOSED) {
		acl->sec_level = BT_SECURITY_LOW;
		acl->pending_sec_level = sec_level;
		acl->auth_type = auth_type;
		hci_acl_create_connection(acl);
	}

	return acl;
}

struct hci_conn *hci_connect_sco(struct hci_dev *hdev, int type, bdaddr_t *dst,
				 __u16 setting)
{
	struct hci_conn *acl;
	struct hci_conn *sco;

	acl = hci_connect_acl(hdev, dst, BT_SECURITY_LOW, HCI_AT_NO_BONDING);
	if (IS_ERR(acl))
		return acl;

	sco = hci_conn_hash_lookup_ba(hdev, type, dst);
	if (!sco) {
		sco = hci_conn_add(hdev, type, dst);
		if (!sco) {
			hci_conn_drop(acl);
			return ERR_PTR(-ENOMEM);
		}
	}

	acl->link = sco;
	sco->link = acl;

	hci_conn_hold(sco);

	sco->setting = setting;

	if (acl->state == BT_CONNECTED &&
	    (sco->state == BT_OPEN || sco->state == BT_CLOSED)) {
		set_bit(HCI_CONN_POWER_SAVE, &acl->flags);
		hci_conn_enter_active_mode(acl, BT_POWER_FORCE_ACTIVE_ON);

		if (test_bit(HCI_CONN_MODE_CHANGE_PEND, &acl->flags)) {
			/* defer SCO setup until mode change completed */
			set_bit(HCI_CONN_SCO_SETUP_PEND, &acl->flags);
			return sco;
		}

		hci_sco_setup(acl, 0x00);
	}

	return sco;
}

/* Create SCO, ACL or LE connection. */
struct hci_conn *hci_connect(struct hci_dev *hdev, int type, bdaddr_t *dst,
			     __u8 dst_type, __u8 sec_level, __u8 auth_type)
{
	BT_DBG("%s dst %pMR type 0x%x", hdev->name, dst, type);

	switch (type) {
	case LE_LINK:
		return hci_connect_le(hdev, dst, dst_type, sec_level, auth_type);
	case ACL_LINK:
		return hci_connect_acl(hdev, dst, sec_level, auth_type);
	}

	return ERR_PTR(-EINVAL);
}

/* Check link security requirement */
int hci_conn_check_link_mode(struct hci_conn *conn)
{
	BT_DBG("hcon %p", conn);

	if (hci_conn_ssp_enabled(conn) && !(conn->link_mode & HCI_LM_ENCRYPT))
		return 0;

	return 1;
}

/* Authenticate remote device */
static int hci_conn_auth(struct hci_conn *conn, __u8 sec_level, __u8 auth_type)
{
	BT_DBG("hcon %p", conn);

	if (conn->pending_sec_level > sec_level)
		sec_level = conn->pending_sec_level;

	if (sec_level > conn->sec_level)
		conn->pending_sec_level = sec_level;
	else if (conn->link_mode & HCI_LM_AUTH)
		return 1;

	/* Make sure we preserve an existing MITM requirement*/
	auth_type |= (conn->auth_type & 0x01);

	conn->auth_type = auth_type;

	if (!test_and_set_bit(HCI_CONN_AUTH_PEND, &conn->flags)) {
		struct hci_cp_auth_requested cp;

		/* encrypt must be pending if auth is also pending */
		set_bit(HCI_CONN_ENCRYPT_PEND, &conn->flags);

		cp.handle = cpu_to_le16(conn->handle);
		hci_send_cmd(conn->hdev, HCI_OP_AUTH_REQUESTED,
			     sizeof(cp), &cp);
		if (conn->key_type != 0xff)
			set_bit(HCI_CONN_REAUTH_PEND, &conn->flags);
	}

	return 0;
}

/* Encrypt the the link */
static void hci_conn_encrypt(struct hci_conn *conn)
{
	BT_DBG("hcon %p", conn);

	if (!test_and_set_bit(HCI_CONN_ENCRYPT_PEND, &conn->flags)) {
		struct hci_cp_set_conn_encrypt cp;
		cp.handle  = cpu_to_le16(conn->handle);
		cp.encrypt = 0x01;
		hci_send_cmd(conn->hdev, HCI_OP_SET_CONN_ENCRYPT, sizeof(cp),
			     &cp);
	}
}

/* Enable security */
int hci_conn_security(struct hci_conn *conn, __u8 sec_level, __u8 auth_type)
{
	BT_DBG("hcon %p", conn);

	if (conn->type == LE_LINK)
		return smp_conn_security(conn, sec_level);

	/* For sdp we don't need the link key. */
	if (sec_level == BT_SECURITY_SDP)
		return 1;

	/* For non 2.1 devices and low security level we don't need the link
	   key. */
	if (sec_level == BT_SECURITY_LOW && !hci_conn_ssp_enabled(conn))
		return 1;

	/* For other security levels we need the link key. */
	if (!(conn->link_mode & HCI_LM_AUTH))
		goto auth;

	/* An authenticated combination key has sufficient security for any
	   security level. */
	if (conn->key_type == HCI_LK_AUTH_COMBINATION)
		goto encrypt;

	/* An unauthenticated combination key has sufficient security for
	   security level 1 and 2. */
	if (conn->key_type == HCI_LK_UNAUTH_COMBINATION &&
	    (sec_level == BT_SECURITY_MEDIUM || sec_level == BT_SECURITY_LOW))
		goto encrypt;

	/* A combination key has always sufficient security for the security
	   levels 1 or 2. High security level requires the combination key
	   is generated using maximum PIN code length (16).
	   For pre 2.1 units. */
	if (conn->key_type == HCI_LK_COMBINATION &&
	    (sec_level != BT_SECURITY_HIGH || conn->pin_length == 16))
		goto encrypt;

auth:
	if (test_bit(HCI_CONN_ENCRYPT_PEND, &conn->flags))
		return 0;

	if (!hci_conn_auth(conn, sec_level, auth_type))
		return 0;

encrypt:
	if (conn->link_mode & HCI_LM_ENCRYPT)
		return 1;

	hci_conn_encrypt(conn);
	return 0;
}
EXPORT_SYMBOL(hci_conn_security);

/* Check secure link requirement */
int hci_conn_check_secure(struct hci_conn *conn, __u8 sec_level)
{
	BT_DBG("hcon %p", conn);

	if (sec_level != BT_SECURITY_HIGH)
		return 1; /* Accept if non-secure is required */

	if (conn->sec_level == BT_SECURITY_HIGH)
		return 1;

	return 0; /* Reject not secure link */
}
EXPORT_SYMBOL(hci_conn_check_secure);

/* Change link key */
int hci_conn_change_link_key(struct hci_conn *conn)
{
	BT_DBG("hcon %p", conn);

	if (!test_and_set_bit(HCI_CONN_AUTH_PEND, &conn->flags)) {
		struct hci_cp_change_conn_link_key cp;
		cp.handle = cpu_to_le16(conn->handle);
		hci_send_cmd(conn->hdev, HCI_OP_CHANGE_CONN_LINK_KEY,
			     sizeof(cp), &cp);
	}

	return 0;
}

/* Switch role */
int hci_conn_switch_role(struct hci_conn *conn, __u8 role)
{
	BT_DBG("hcon %p", conn);

	if (!role && conn->link_mode & HCI_LM_MASTER)
		return 1;

	if (!test_and_set_bit(HCI_CONN_RSWITCH_PEND, &conn->flags)) {
		struct hci_cp_switch_role cp;
		bacpy(&cp.bdaddr, &conn->dst);
		cp.role = role;
		hci_send_cmd(conn->hdev, HCI_OP_SWITCH_ROLE, sizeof(cp), &cp);
	}

	return 0;
}
EXPORT_SYMBOL(hci_conn_switch_role);

/* Enter active mode */
void hci_conn_enter_active_mode(struct hci_conn *conn, __u8 force_active)
{
	struct hci_dev *hdev = conn->hdev;

	BT_DBG("hcon %p mode %d", conn, conn->mode);

	if (test_bit(HCI_RAW, &hdev->flags))
		return;

	if (conn->mode != HCI_CM_SNIFF)
		goto timer;

	if (!test_bit(HCI_CONN_POWER_SAVE, &conn->flags) && !force_active)
		goto timer;

	if (!test_and_set_bit(HCI_CONN_MODE_CHANGE_PEND, &conn->flags)) {
		struct hci_cp_exit_sniff_mode cp;
		cp.handle = cpu_to_le16(conn->handle);
		hci_send_cmd(hdev, HCI_OP_EXIT_SNIFF_MODE, sizeof(cp), &cp);
	}

timer:
	if (hdev->idle_timeout > 0)
		queue_delayed_work(hdev->workqueue, &conn->idle_work,
				   msecs_to_jiffies(hdev->idle_timeout));
}

/* Drop all connection on the device */
void hci_conn_hash_flush(struct hci_dev *hdev)
{
	struct hci_conn_hash *h = &hdev->conn_hash;
	struct hci_conn *c, *n;

	BT_DBG("hdev %s", hdev->name);

	list_for_each_entry_safe(c, n, &h->list, list) {
		c->state = BT_CLOSED;

		hci_proto_disconn_cfm(c, HCI_ERROR_LOCAL_HOST_TERM);
		hci_conn_del(c);
	}
}

/* Check pending connect attempts */
void hci_conn_check_pending(struct hci_dev *hdev)
{
	struct hci_conn *conn;

	BT_DBG("hdev %s", hdev->name);

	hci_dev_lock(hdev);

	conn = hci_conn_hash_lookup_state(hdev, ACL_LINK, BT_CONNECT2);
	if (conn)
		hci_acl_create_connection(conn);

	hci_dev_unlock(hdev);
}

int hci_get_conn_list(void __user *arg)
{
	struct hci_conn *c;
	struct hci_conn_list_req req, *cl;
	struct hci_conn_info *ci;
	struct hci_dev *hdev;
	int n = 0, size, err;

	if (copy_from_user(&req, arg, sizeof(req)))
		return -EFAULT;

	if (!req.conn_num || req.conn_num > (PAGE_SIZE * 2) / sizeof(*ci))
		return -EINVAL;

	size = sizeof(req) + req.conn_num * sizeof(*ci);

	cl = kmalloc(size, GFP_KERNEL);
	if (!cl)
		return -ENOMEM;

	hdev = hci_dev_get(req.dev_id);
	if (!hdev) {
		kfree(cl);
		return -ENODEV;
	}

	ci = cl->conn_info;

	hci_dev_lock(hdev);
	list_for_each_entry(c, &hdev->conn_hash.list, list) {
		bacpy(&(ci + n)->bdaddr, &c->dst);
		(ci + n)->handle = c->handle;
		(ci + n)->type  = c->type;
		(ci + n)->out   = c->out;
		(ci + n)->state = c->state;
		(ci + n)->link_mode = c->link_mode;
		if (++n >= req.conn_num)
			break;
	}
	hci_dev_unlock(hdev);

	cl->dev_id = hdev->id;
	cl->conn_num = n;
	size = sizeof(req) + n * sizeof(*ci);

	hci_dev_put(hdev);

	err = copy_to_user(arg, cl, size);
	kfree(cl);

	return err ? -EFAULT : 0;
}

int hci_get_conn_info(struct hci_dev *hdev, void __user *arg)
{
	struct hci_conn_info_req req;
	struct hci_conn_info ci;
	struct hci_conn *conn;
	char __user *ptr = arg + sizeof(req);

	if (copy_from_user(&req, arg, sizeof(req)))
		return -EFAULT;

	hci_dev_lock(hdev);
	conn = hci_conn_hash_lookup_ba(hdev, req.type, &req.bdaddr);
	if (conn) {
		bacpy(&ci.bdaddr, &conn->dst);
		ci.handle = conn->handle;
		ci.type  = conn->type;
		ci.out   = conn->out;
		ci.state = conn->state;
		ci.link_mode = conn->link_mode;
	}
	hci_dev_unlock(hdev);

	if (!conn)
		return -ENOENT;

	return copy_to_user(ptr, &ci, sizeof(ci)) ? -EFAULT : 0;
}

int hci_get_auth_info(struct hci_dev *hdev, void __user *arg)
{
	struct hci_auth_info_req req;
	struct hci_conn *conn;

	if (copy_from_user(&req, arg, sizeof(req)))
		return -EFAULT;

	hci_dev_lock(hdev);
	conn = hci_conn_hash_lookup_ba(hdev, ACL_LINK, &req.bdaddr);
	if (conn)
		req.type = conn->auth_type;
	hci_dev_unlock(hdev);

	if (!conn)
		return -ENOENT;

	return copy_to_user(arg, &req, sizeof(req)) ? -EFAULT : 0;
}

struct hci_chan *hci_chan_create(struct hci_conn *conn)
{
	struct hci_dev *hdev = conn->hdev;
	struct hci_chan *chan;

	BT_DBG("%s hcon %p", hdev->name, conn);

	chan = kzalloc(sizeof(struct hci_chan), GFP_KERNEL);
	if (!chan)
		return NULL;

	chan->conn = conn;
	skb_queue_head_init(&chan->data_q);
	chan->state = BT_CONNECTED;

	list_add_rcu(&chan->list, &conn->chan_list);

	return chan;
}

void hci_chan_del(struct hci_chan *chan)
{
	struct hci_conn *conn = chan->conn;
	struct hci_dev *hdev = conn->hdev;

	BT_DBG("%s hcon %p chan %p", hdev->name, conn, chan);

	list_del_rcu(&chan->list);

	synchronize_rcu();

	hci_conn_drop(conn);

	skb_queue_purge(&chan->data_q);
	kfree(chan);
}

void hci_chan_list_flush(struct hci_conn *conn)
{
	struct hci_chan *chan, *n;

	BT_DBG("hcon %p", conn);

	list_for_each_entry_safe(chan, n, &conn->chan_list, list)
		hci_chan_del(chan);
}

static struct hci_chan *__hci_chan_lookup_handle(struct hci_conn *hcon,
						 __u16 handle)
{
	struct hci_chan *hchan;

	list_for_each_entry(hchan, &hcon->chan_list, list) {
		if (hchan->handle == handle)
			return hchan;
	}

	return NULL;
}

struct hci_chan *hci_chan_lookup_handle(struct hci_dev *hdev, __u16 handle)
{
	struct hci_conn_hash *h = &hdev->conn_hash;
	struct hci_conn *hcon;
	struct hci_chan *hchan = NULL;

	rcu_read_lock();

	list_for_each_entry_rcu(hcon, &h->list, list) {
		hchan = __hci_chan_lookup_handle(hcon, handle);
		if (hchan)
			break;
	}

	rcu_read_unlock();

	return hchan;
}<|MERGE_RESOLUTION|>--- conflicted
+++ resolved
@@ -29,33 +29,8 @@
 #include <net/bluetooth/bluetooth.h>
 #include <net/bluetooth/hci_core.h>
 
-<<<<<<< HEAD
-struct sco_param {
-	u16 pkt_type;
-	u16 max_latency;
-};
-
-static const struct sco_param sco_param_cvsd[] = {
-	{ EDR_ESCO_MASK & ~ESCO_2EV3, 0x000a }, /* S3 */
-	{ EDR_ESCO_MASK & ~ESCO_2EV3, 0x0007 }, /* S2 */
-	{ EDR_ESCO_MASK | ESCO_EV3,   0x0007 }, /* S1 */
-	{ EDR_ESCO_MASK | ESCO_HV3,   0xffff }, /* D1 */
-	{ EDR_ESCO_MASK | ESCO_HV1,   0xffff }, /* D0 */
-};
-
-static const struct sco_param sco_param_wideband[] = {
-	{ EDR_ESCO_MASK & ~ESCO_2EV3, 0x000d }, /* T2 */
-	{ EDR_ESCO_MASK | ESCO_EV3,   0x0008 }, /* T1 */
-};
-
-static void hci_le_create_connection(struct hci_conn *conn)
-{
-	struct hci_dev *hdev = conn->hdev;
-	struct hci_cp_le_create_conn cp;
-=======
 #include "smp.h"
 #include "a2mp.h"
->>>>>>> d8ec26d7
 
 struct sco_param {
 	u16 pkt_type;
@@ -227,7 +202,6 @@
 	default:
 		return false;
 	}
-<<<<<<< HEAD
 
 	cp.pkt_type = __cpu_to_le16(param->pkt_type);
 	cp.max_latency = __cpu_to_le16(param->max_latency);
@@ -235,15 +209,6 @@
 	if (hci_send_cmd(hdev, HCI_OP_SETUP_SYNC_CONN, sizeof(cp), &cp) < 0)
 		return false;
 
-=======
-
-	cp.pkt_type = __cpu_to_le16(param->pkt_type);
-	cp.max_latency = __cpu_to_le16(param->max_latency);
-
-	if (hci_send_cmd(hdev, HCI_OP_SETUP_SYNC_CONN, sizeof(cp), &cp) < 0)
-		return false;
-
->>>>>>> d8ec26d7
 	return true;
 }
 
