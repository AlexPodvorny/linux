--- conflicted
+++ resolved
@@ -209,11 +209,7 @@
 	unsigned int num_buf_channels;
 	unsigned num_shadow_slave_channels;
 	const unsigned long *scan_masks;
-<<<<<<< HEAD
 	struct iio_chan_spec channel[24];
-=======
-	struct iio_chan_spec channel[18];
->>>>>>> 986fe43d
 };
 
 struct cf_axi_dds_state {
