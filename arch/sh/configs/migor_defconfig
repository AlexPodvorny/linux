#
# Automatically generated make config: don't edit
<<<<<<< HEAD
# Linux kernel version: 2.6.27
# Tue Oct 21 12:57:28 2008
=======
# Linux kernel version: 2.6.28-rc2
# Fri Oct 31 15:58:06 2008
>>>>>>> c07f62e5
#
CONFIG_SUPERH=y
CONFIG_SUPERH32=y
CONFIG_ARCH_DEFCONFIG="arch/sh/configs/shx3_defconfig"
CONFIG_RWSEM_GENERIC_SPINLOCK=y
CONFIG_GENERIC_BUG=y
CONFIG_GENERIC_FIND_NEXT_BIT=y
CONFIG_GENERIC_HWEIGHT=y
CONFIG_GENERIC_HARDIRQS=y
CONFIG_GENERIC_HARDIRQS_NO__DO_IRQ=y
CONFIG_GENERIC_IRQ_PROBE=y
CONFIG_GENERIC_GPIO=y
CONFIG_GENERIC_TIME=y
CONFIG_GENERIC_CLOCKEVENTS=y
CONFIG_SYS_SUPPORTS_NUMA=y
CONFIG_STACKTRACE_SUPPORT=y
CONFIG_LOCKDEP_SUPPORT=y
CONFIG_HAVE_LATENCYTOP_SUPPORT=y
# CONFIG_ARCH_HAS_ILOG2_U32 is not set
# CONFIG_ARCH_HAS_ILOG2_U64 is not set
CONFIG_ARCH_NO_VIRT_TO_BUS=y
CONFIG_DEFCONFIG_LIST="/lib/modules/$UNAME_RELEASE/.config"

#
# General setup
#
CONFIG_EXPERIMENTAL=y
CONFIG_BROKEN_ON_SMP=y
CONFIG_INIT_ENV_ARG_LIMIT=32
CONFIG_LOCALVERSION=""
CONFIG_LOCALVERSION_AUTO=y
CONFIG_SWAP=y
CONFIG_SYSVIPC=y
CONFIG_SYSVIPC_SYSCTL=y
# CONFIG_POSIX_MQUEUE is not set
# CONFIG_BSD_PROCESS_ACCT is not set
# CONFIG_TASKSTATS is not set
# CONFIG_AUDIT is not set
CONFIG_IKCONFIG=y
CONFIG_IKCONFIG_PROC=y
CONFIG_LOG_BUF_SHIFT=14
# CONFIG_CGROUPS is not set
# CONFIG_GROUP_SCHED is not set
CONFIG_SYSFS_DEPRECATED=y
CONFIG_SYSFS_DEPRECATED_V2=y
# CONFIG_RELAY is not set
# CONFIG_NAMESPACES is not set
CONFIG_BLK_DEV_INITRD=y
CONFIG_INITRAMFS_SOURCE=""
# CONFIG_CC_OPTIMIZE_FOR_SIZE is not set
CONFIG_SYSCTL=y
CONFIG_EMBEDDED=y
CONFIG_UID16=y
# CONFIG_SYSCTL_SYSCALL is not set
CONFIG_KALLSYMS=y
# CONFIG_KALLSYMS_EXTRA_PASS is not set
CONFIG_HOTPLUG=y
CONFIG_PRINTK=y
CONFIG_BUG=y
CONFIG_ELF_CORE=y
CONFIG_COMPAT_BRK=y
CONFIG_BASE_FULL=y
CONFIG_FUTEX=y
CONFIG_ANON_INODES=y
CONFIG_EPOLL=y
CONFIG_SIGNALFD=y
CONFIG_TIMERFD=y
CONFIG_EVENTFD=y
CONFIG_SHMEM=y
CONFIG_AIO=y
CONFIG_VM_EVENT_COUNTERS=y
CONFIG_PCI_QUIRKS=y
CONFIG_SLAB=y
# CONFIG_SLUB is not set
# CONFIG_SLOB is not set
CONFIG_PROFILING=y
# CONFIG_MARKERS is not set
CONFIG_OPROFILE=y
CONFIG_HAVE_OPROFILE=y
# CONFIG_KPROBES is not set
CONFIG_HAVE_IOREMAP_PROT=y
CONFIG_HAVE_KPROBES=y
CONFIG_HAVE_KRETPROBES=y
CONFIG_HAVE_ARCH_TRACEHOOK=y
CONFIG_HAVE_CLK=y
CONFIG_HAVE_GENERIC_DMA_COHERENT=y
CONFIG_SLABINFO=y
CONFIG_RT_MUTEXES=y
# CONFIG_TINY_SHMEM is not set
CONFIG_BASE_SMALL=0
CONFIG_MODULES=y
# CONFIG_MODULE_FORCE_LOAD is not set
# CONFIG_MODULE_UNLOAD is not set
# CONFIG_MODVERSIONS is not set
# CONFIG_MODULE_SRCVERSION_ALL is not set
CONFIG_KMOD=y
CONFIG_BLOCK=y
# CONFIG_LBD is not set
# CONFIG_BLK_DEV_IO_TRACE is not set
# CONFIG_LSF is not set
# CONFIG_BLK_DEV_BSG is not set
# CONFIG_BLK_DEV_INTEGRITY is not set

#
# IO Schedulers
#
CONFIG_IOSCHED_NOOP=y
CONFIG_IOSCHED_AS=y
CONFIG_IOSCHED_DEADLINE=y
CONFIG_IOSCHED_CFQ=y
CONFIG_DEFAULT_AS=y
# CONFIG_DEFAULT_DEADLINE is not set
# CONFIG_DEFAULT_CFQ is not set
# CONFIG_DEFAULT_NOOP is not set
CONFIG_DEFAULT_IOSCHED="anticipatory"
CONFIG_CLASSIC_RCU=y
# CONFIG_FREEZER is not set

#
# System type
#
CONFIG_CPU_SH4=y
CONFIG_CPU_SH4A=y
CONFIG_CPU_SH4AL_DSP=y
CONFIG_CPU_SHX2=y
# CONFIG_CPU_SUBTYPE_SH7619 is not set
# CONFIG_CPU_SUBTYPE_SH7203 is not set
# CONFIG_CPU_SUBTYPE_SH7206 is not set
# CONFIG_CPU_SUBTYPE_SH7263 is not set
# CONFIG_CPU_SUBTYPE_MXG is not set
# CONFIG_CPU_SUBTYPE_SH7705 is not set
# CONFIG_CPU_SUBTYPE_SH7706 is not set
# CONFIG_CPU_SUBTYPE_SH7707 is not set
# CONFIG_CPU_SUBTYPE_SH7708 is not set
# CONFIG_CPU_SUBTYPE_SH7709 is not set
# CONFIG_CPU_SUBTYPE_SH7710 is not set
# CONFIG_CPU_SUBTYPE_SH7712 is not set
# CONFIG_CPU_SUBTYPE_SH7720 is not set
# CONFIG_CPU_SUBTYPE_SH7721 is not set
# CONFIG_CPU_SUBTYPE_SH7750 is not set
# CONFIG_CPU_SUBTYPE_SH7091 is not set
# CONFIG_CPU_SUBTYPE_SH7750R is not set
# CONFIG_CPU_SUBTYPE_SH7750S is not set
# CONFIG_CPU_SUBTYPE_SH7751 is not set
# CONFIG_CPU_SUBTYPE_SH7751R is not set
# CONFIG_CPU_SUBTYPE_SH7760 is not set
# CONFIG_CPU_SUBTYPE_SH4_202 is not set
# CONFIG_CPU_SUBTYPE_SH7723 is not set
# CONFIG_CPU_SUBTYPE_SH7763 is not set
# CONFIG_CPU_SUBTYPE_SH7770 is not set
# CONFIG_CPU_SUBTYPE_SH7780 is not set
# CONFIG_CPU_SUBTYPE_SH7785 is not set
# CONFIG_CPU_SUBTYPE_SHX3 is not set
# CONFIG_CPU_SUBTYPE_SH7343 is not set
CONFIG_CPU_SUBTYPE_SH7722=y
# CONFIG_CPU_SUBTYPE_SH7366 is not set
# CONFIG_CPU_SUBTYPE_SH5_101 is not set
# CONFIG_CPU_SUBTYPE_SH5_103 is not set

#
# Memory management options
#
CONFIG_QUICKLIST=y
CONFIG_MMU=y
CONFIG_PAGE_OFFSET=0x80000000
CONFIG_MEMORY_START=0x0c000000
CONFIG_MEMORY_SIZE=0x04000000
CONFIG_29BIT=y
# CONFIG_X2TLB is not set
CONFIG_VSYSCALL=y
CONFIG_NUMA=y
CONFIG_NODES_SHIFT=1
CONFIG_ARCH_SPARSEMEM_ENABLE=y
CONFIG_ARCH_SPARSEMEM_DEFAULT=y
CONFIG_MAX_ACTIVE_REGIONS=2
CONFIG_ARCH_POPULATES_NODE_MAP=y
CONFIG_ARCH_SELECT_MEMORY_MODEL=y
CONFIG_ARCH_ENABLE_MEMORY_HOTPLUG=y
CONFIG_ARCH_ENABLE_MEMORY_HOTREMOVE=y
CONFIG_PAGE_SIZE_4KB=y
# CONFIG_PAGE_SIZE_8KB is not set
# CONFIG_PAGE_SIZE_16KB is not set
# CONFIG_PAGE_SIZE_64KB is not set
CONFIG_ENTRY_OFFSET=0x00001000
CONFIG_SELECT_MEMORY_MODEL=y
# CONFIG_FLATMEM_MANUAL is not set
# CONFIG_DISCONTIGMEM_MANUAL is not set
CONFIG_SPARSEMEM_MANUAL=y
CONFIG_SPARSEMEM=y
CONFIG_NEED_MULTIPLE_NODES=y
CONFIG_HAVE_MEMORY_PRESENT=y
CONFIG_SPARSEMEM_STATIC=y
# CONFIG_MEMORY_HOTPLUG is not set
CONFIG_SPLIT_PTLOCK_CPUS=4
# CONFIG_MIGRATION is not set
# CONFIG_RESOURCES_64BIT is not set
# CONFIG_PHYS_ADDR_T_64BIT is not set
CONFIG_ZONE_DMA_FLAG=0
CONFIG_NR_QUICK=2
CONFIG_UNEVICTABLE_LRU=y

#
# Cache configuration
#
# CONFIG_SH_DIRECT_MAPPED is not set
CONFIG_CACHE_WRITEBACK=y
# CONFIG_CACHE_WRITETHROUGH is not set
# CONFIG_CACHE_OFF is not set

#
# Processor features
#
CONFIG_CPU_LITTLE_ENDIAN=y
# CONFIG_CPU_BIG_ENDIAN is not set
# CONFIG_SH_FPU_EMU is not set
CONFIG_SH_DSP=y
# CONFIG_SH_STORE_QUEUES is not set
CONFIG_CPU_HAS_INTEVT=y
CONFIG_CPU_HAS_SR_RB=y
CONFIG_CPU_HAS_PTEA=y
CONFIG_CPU_HAS_DSP=y

#
# Board support
#
# CONFIG_SH_7722_SOLUTION_ENGINE is not set
CONFIG_SH_MIGOR=y
CONFIG_SH_MIGOR_QVGA=y
# CONFIG_SH_MIGOR_RTA_WVGA is not set

#
# Timer and clock configuration
#
CONFIG_SH_TMU=y
CONFIG_SH_TIMER_IRQ=16
CONFIG_SH_PCLK_FREQ=33333333
# CONFIG_NO_HZ is not set
# CONFIG_HIGH_RES_TIMERS is not set
CONFIG_GENERIC_CLOCKEVENTS_BUILD=y

#
# CPU Frequency scaling
#
# CONFIG_CPU_FREQ is not set

#
# DMA support
#
# CONFIG_SH_DMA is not set

#
# Companion Chips
#

#
# Additional SuperH Device Drivers
#
# CONFIG_HEARTBEAT is not set
# CONFIG_PUSH_SWITCH is not set

#
# Kernel features
#
# CONFIG_HZ_100 is not set
CONFIG_HZ_250=y
# CONFIG_HZ_300 is not set
# CONFIG_HZ_1000 is not set
CONFIG_HZ=250
# CONFIG_SCHED_HRTICK is not set
# CONFIG_KEXEC is not set
# CONFIG_CRASH_DUMP is not set
CONFIG_SECCOMP=y
CONFIG_PREEMPT_NONE=y
# CONFIG_PREEMPT_VOLUNTARY is not set
# CONFIG_PREEMPT is not set
CONFIG_GUSA=y

#
# Boot options
#
CONFIG_ZERO_PAGE_OFFSET=0x00001000
CONFIG_BOOT_LINK_OFFSET=0x00800000
CONFIG_CMDLINE_BOOL=y
CONFIG_CMDLINE="console=ttySC0,115200 earlyprintk=serial ip=on root=/dev/nfs ip=dhcp"

#
# Bus options
#
# CONFIG_ARCH_SUPPORTS_MSI is not set
# CONFIG_PCCARD is not set

#
# Executable file formats
#
CONFIG_BINFMT_ELF=y
# CONFIG_CORE_DUMP_DEFAULT_ELF_HEADERS is not set
# CONFIG_HAVE_AOUT is not set
# CONFIG_BINFMT_MISC is not set
CONFIG_NET=y

#
# Networking options
#
CONFIG_PACKET=y
# CONFIG_PACKET_MMAP is not set
CONFIG_UNIX=y
CONFIG_XFRM=y
# CONFIG_XFRM_USER is not set
# CONFIG_XFRM_SUB_POLICY is not set
# CONFIG_XFRM_MIGRATE is not set
# CONFIG_XFRM_STATISTICS is not set
# CONFIG_NET_KEY is not set
CONFIG_INET=y
# CONFIG_IP_MULTICAST is not set
# CONFIG_IP_ADVANCED_ROUTER is not set
CONFIG_IP_FIB_HASH=y
CONFIG_IP_PNP=y
CONFIG_IP_PNP_DHCP=y
# CONFIG_IP_PNP_BOOTP is not set
# CONFIG_IP_PNP_RARP is not set
# CONFIG_NET_IPIP is not set
# CONFIG_NET_IPGRE is not set
# CONFIG_ARPD is not set
# CONFIG_SYN_COOKIES is not set
# CONFIG_INET_AH is not set
# CONFIG_INET_ESP is not set
# CONFIG_INET_IPCOMP is not set
# CONFIG_INET_XFRM_TUNNEL is not set
# CONFIG_INET_TUNNEL is not set
CONFIG_INET_XFRM_MODE_TRANSPORT=y
CONFIG_INET_XFRM_MODE_TUNNEL=y
CONFIG_INET_XFRM_MODE_BEET=y
# CONFIG_INET_LRO is not set
CONFIG_INET_DIAG=y
CONFIG_INET_TCP_DIAG=y
# CONFIG_TCP_CONG_ADVANCED is not set
CONFIG_TCP_CONG_CUBIC=y
CONFIG_DEFAULT_TCP_CONG="cubic"
# CONFIG_TCP_MD5SIG is not set
# CONFIG_IPV6 is not set
# CONFIG_NETWORK_SECMARK is not set
# CONFIG_NETFILTER is not set
# CONFIG_IP_DCCP is not set
# CONFIG_IP_SCTP is not set
# CONFIG_TIPC is not set
# CONFIG_ATM is not set
# CONFIG_BRIDGE is not set
# CONFIG_NET_DSA is not set
# CONFIG_VLAN_8021Q is not set
# CONFIG_DECNET is not set
# CONFIG_LLC2 is not set
# CONFIG_IPX is not set
# CONFIG_ATALK is not set
# CONFIG_X25 is not set
# CONFIG_LAPB is not set
# CONFIG_ECONET is not set
# CONFIG_WAN_ROUTER is not set
# CONFIG_NET_SCHED is not set

#
# Network testing
#
# CONFIG_NET_PKTGEN is not set
# CONFIG_HAMRADIO is not set
# CONFIG_CAN is not set
# CONFIG_IRDA is not set
# CONFIG_BT is not set
# CONFIG_AF_RXRPC is not set
# CONFIG_PHONET is not set
CONFIG_WIRELESS=y
# CONFIG_CFG80211 is not set
# CONFIG_WIRELESS_OLD_REGULATORY is not set
CONFIG_WIRELESS_EXT=y
CONFIG_WIRELESS_EXT_SYSFS=y
# CONFIG_MAC80211 is not set
# CONFIG_IEEE80211 is not set
# CONFIG_RFKILL is not set
# CONFIG_NET_9P is not set

#
# Device Drivers
#

#
# Generic Driver Options
#
CONFIG_UEVENT_HELPER_PATH="/sbin/hotplug"
CONFIG_STANDALONE=y
CONFIG_PREVENT_FIRMWARE_BUILD=y
CONFIG_FW_LOADER=m
CONFIG_FIRMWARE_IN_KERNEL=y
CONFIG_EXTRA_FIRMWARE=""
# CONFIG_SYS_HYPERVISOR is not set
# CONFIG_CONNECTOR is not set
CONFIG_MTD=y
# CONFIG_MTD_DEBUG is not set
CONFIG_MTD_CONCAT=y
CONFIG_MTD_PARTITIONS=y
# CONFIG_MTD_REDBOOT_PARTS is not set
CONFIG_MTD_CMDLINE_PARTS=y
# CONFIG_MTD_AR7_PARTS is not set

#
# User Modules And Translation Layers
#
CONFIG_MTD_CHAR=y
CONFIG_MTD_BLKDEVS=y
CONFIG_MTD_BLOCK=y
# CONFIG_FTL is not set
# CONFIG_NFTL is not set
# CONFIG_INFTL is not set
# CONFIG_RFD_FTL is not set
# CONFIG_SSFDC is not set
# CONFIG_MTD_OOPS is not set

#
# RAM/ROM/Flash chip drivers
#
CONFIG_MTD_CFI=y
# CONFIG_MTD_JEDECPROBE is not set
CONFIG_MTD_GEN_PROBE=y
# CONFIG_MTD_CFI_ADV_OPTIONS is not set
CONFIG_MTD_MAP_BANK_WIDTH_1=y
CONFIG_MTD_MAP_BANK_WIDTH_2=y
CONFIG_MTD_MAP_BANK_WIDTH_4=y
# CONFIG_MTD_MAP_BANK_WIDTH_8 is not set
# CONFIG_MTD_MAP_BANK_WIDTH_16 is not set
# CONFIG_MTD_MAP_BANK_WIDTH_32 is not set
CONFIG_MTD_CFI_I1=y
CONFIG_MTD_CFI_I2=y
# CONFIG_MTD_CFI_I4 is not set
# CONFIG_MTD_CFI_I8 is not set
# CONFIG_MTD_CFI_INTELEXT is not set
CONFIG_MTD_CFI_AMDSTD=y
# CONFIG_MTD_CFI_STAA is not set
CONFIG_MTD_CFI_UTIL=y
# CONFIG_MTD_RAM is not set
# CONFIG_MTD_ROM is not set
# CONFIG_MTD_ABSENT is not set

#
# Mapping drivers for chip access
#
# CONFIG_MTD_COMPLEX_MAPPINGS is not set
CONFIG_MTD_PHYSMAP=y
CONFIG_MTD_PHYSMAP_START=0xffffffff
CONFIG_MTD_PHYSMAP_LEN=0
CONFIG_MTD_PHYSMAP_BANKWIDTH=0
# CONFIG_MTD_PLATRAM is not set

#
# Self-contained MTD device drivers
#
# CONFIG_MTD_SLRAM is not set
# CONFIG_MTD_PHRAM is not set
# CONFIG_MTD_MTDRAM is not set
# CONFIG_MTD_BLOCK2MTD is not set

#
# Disk-On-Chip Device Drivers
#
# CONFIG_MTD_DOC2000 is not set
# CONFIG_MTD_DOC2001 is not set
# CONFIG_MTD_DOC2001PLUS is not set
CONFIG_MTD_NAND=y
# CONFIG_MTD_NAND_VERIFY_WRITE is not set
# CONFIG_MTD_NAND_ECC_SMC is not set
# CONFIG_MTD_NAND_MUSEUM_IDS is not set
CONFIG_MTD_NAND_IDS=y
# CONFIG_MTD_NAND_DISKONCHIP is not set
# CONFIG_MTD_NAND_NANDSIM is not set
CONFIG_MTD_NAND_PLATFORM=y
# CONFIG_MTD_ONENAND is not set

#
# UBI - Unsorted block images
#
# CONFIG_MTD_UBI is not set
# CONFIG_PARPORT is not set
CONFIG_BLK_DEV=y
# CONFIG_BLK_DEV_COW_COMMON is not set
# CONFIG_BLK_DEV_LOOP is not set
# CONFIG_BLK_DEV_NBD is not set
CONFIG_BLK_DEV_RAM=y
CONFIG_BLK_DEV_RAM_COUNT=16
CONFIG_BLK_DEV_RAM_SIZE=4096
# CONFIG_BLK_DEV_XIP is not set
# CONFIG_CDROM_PKTCDVD is not set
# CONFIG_ATA_OVER_ETH is not set
# CONFIG_BLK_DEV_HD is not set
CONFIG_MISC_DEVICES=y
# CONFIG_EEPROM_93CX6 is not set
# CONFIG_ENCLOSURE_SERVICES is not set
CONFIG_HAVE_IDE=y
# CONFIG_IDE is not set

#
# SCSI device support
#
# CONFIG_RAID_ATTRS is not set
CONFIG_SCSI=y
CONFIG_SCSI_DMA=y
# CONFIG_SCSI_TGT is not set
# CONFIG_SCSI_NETLINK is not set
CONFIG_SCSI_PROC_FS=y

#
# SCSI support type (disk, tape, CD-ROM)
#
CONFIG_BLK_DEV_SD=y
# CONFIG_CHR_DEV_ST is not set
# CONFIG_CHR_DEV_OSST is not set
# CONFIG_BLK_DEV_SR is not set
# CONFIG_CHR_DEV_SG is not set
# CONFIG_CHR_DEV_SCH is not set

#
# Some SCSI devices (e.g. CD jukebox) support multiple LUNs
#
# CONFIG_SCSI_MULTI_LUN is not set
# CONFIG_SCSI_CONSTANTS is not set
# CONFIG_SCSI_LOGGING is not set
# CONFIG_SCSI_SCAN_ASYNC is not set
CONFIG_SCSI_WAIT_SCAN=m

#
# SCSI Transports
#
# CONFIG_SCSI_SPI_ATTRS is not set
# CONFIG_SCSI_FC_ATTRS is not set
# CONFIG_SCSI_ISCSI_ATTRS is not set
# CONFIG_SCSI_SAS_LIBSAS is not set
# CONFIG_SCSI_SRP_ATTRS is not set
CONFIG_SCSI_LOWLEVEL=y
# CONFIG_ISCSI_TCP is not set
# CONFIG_SCSI_DEBUG is not set
# CONFIG_SCSI_DH is not set
# CONFIG_ATA is not set
# CONFIG_MD is not set
CONFIG_NETDEVICES=y
# CONFIG_DUMMY is not set
# CONFIG_BONDING is not set
# CONFIG_MACVLAN is not set
# CONFIG_EQUALIZER is not set
# CONFIG_TUN is not set
# CONFIG_VETH is not set
# CONFIG_PHYLIB is not set
CONFIG_NET_ETHERNET=y
CONFIG_MII=y
# CONFIG_AX88796 is not set
# CONFIG_STNIC is not set
CONFIG_SMC91X=y
# CONFIG_SMC911X is not set
# CONFIG_IBM_NEW_EMAC_ZMII is not set
# CONFIG_IBM_NEW_EMAC_RGMII is not set
# CONFIG_IBM_NEW_EMAC_TAH is not set
# CONFIG_IBM_NEW_EMAC_EMAC4 is not set
# CONFIG_IBM_NEW_EMAC_NO_FLOW_CTRL is not set
# CONFIG_IBM_NEW_EMAC_MAL_CLR_ICINTSTAT is not set
# CONFIG_IBM_NEW_EMAC_MAL_COMMON_ERR is not set
# CONFIG_B44 is not set
# CONFIG_NETDEV_1000 is not set
# CONFIG_NETDEV_10000 is not set

#
# Wireless LAN
#
# CONFIG_WLAN_PRE80211 is not set
# CONFIG_WLAN_80211 is not set
# CONFIG_IWLWIFI_LEDS is not set
# CONFIG_WAN is not set
# CONFIG_PPP is not set
# CONFIG_SLIP is not set
# CONFIG_NETCONSOLE is not set
# CONFIG_NETPOLL is not set
# CONFIG_NET_POLL_CONTROLLER is not set
# CONFIG_ISDN is not set
# CONFIG_PHONE is not set

#
# Input device support
#
CONFIG_INPUT=y
# CONFIG_INPUT_FF_MEMLESS is not set
# CONFIG_INPUT_POLLDEV is not set

#
# Userland interfaces
#
# CONFIG_INPUT_MOUSEDEV is not set
# CONFIG_INPUT_JOYDEV is not set
CONFIG_INPUT_EVDEV=y
# CONFIG_INPUT_EVBUG is not set

#
# Input Device Drivers
#
CONFIG_INPUT_KEYBOARD=y
# CONFIG_KEYBOARD_ATKBD is not set
# CONFIG_KEYBOARD_SUNKBD is not set
# CONFIG_KEYBOARD_LKKBD is not set
# CONFIG_KEYBOARD_XTKBD is not set
# CONFIG_KEYBOARD_NEWTON is not set
# CONFIG_KEYBOARD_STOWAWAY is not set
# CONFIG_KEYBOARD_GPIO is not set
CONFIG_KEYBOARD_SH_KEYSC=y
# CONFIG_INPUT_MOUSE is not set
# CONFIG_INPUT_JOYSTICK is not set
# CONFIG_INPUT_TABLET is not set
# CONFIG_INPUT_TOUCHSCREEN is not set
# CONFIG_INPUT_MISC is not set

#
# Hardware I/O ports
#
# CONFIG_SERIO is not set
# CONFIG_GAMEPORT is not set

#
# Character devices
#
CONFIG_VT=y
CONFIG_CONSOLE_TRANSLATIONS=y
CONFIG_VT_CONSOLE=y
CONFIG_HW_CONSOLE=y
CONFIG_VT_HW_CONSOLE_BINDING=y
CONFIG_DEVKMEM=y
# CONFIG_SERIAL_NONSTANDARD is not set

#
# Serial drivers
#
# CONFIG_SERIAL_8250 is not set

#
# Non-8250 serial port support
#
CONFIG_SERIAL_SH_SCI=y
CONFIG_SERIAL_SH_SCI_NR_UARTS=3
CONFIG_SERIAL_SH_SCI_CONSOLE=y
CONFIG_SERIAL_CORE=y
CONFIG_SERIAL_CORE_CONSOLE=y
CONFIG_UNIX98_PTYS=y
CONFIG_LEGACY_PTYS=y
CONFIG_LEGACY_PTY_COUNT=256
# CONFIG_IPMI_HANDLER is not set
CONFIG_HW_RANDOM=y
# CONFIG_R3964 is not set
# CONFIG_RAW_DRIVER is not set
# CONFIG_TCG_TPM is not set
CONFIG_I2C=y
CONFIG_I2C_BOARDINFO=y
# CONFIG_I2C_CHARDEV is not set
CONFIG_I2C_HELPER_AUTO=y

#
# I2C Hardware Bus support
#

#
# I2C system bus drivers (mostly embedded / system-on-chip)
#
# CONFIG_I2C_GPIO is not set
# CONFIG_I2C_OCORES is not set
CONFIG_I2C_SH_MOBILE=y
# CONFIG_I2C_SIMTEC is not set

#
# External I2C/SMBus adapter drivers
#
# CONFIG_I2C_PARPORT_LIGHT is not set
# CONFIG_I2C_TAOS_EVM is not set

#
# Other I2C/SMBus bus drivers
#
# CONFIG_I2C_PCA_PLATFORM is not set
# CONFIG_I2C_STUB is not set

#
# Miscellaneous I2C Chip support
#
# CONFIG_DS1682 is not set
# CONFIG_AT24 is not set
# CONFIG_SENSORS_EEPROM is not set
# CONFIG_SENSORS_PCF8574 is not set
# CONFIG_PCF8575 is not set
# CONFIG_SENSORS_PCA9539 is not set
# CONFIG_SENSORS_PCF8591 is not set
# CONFIG_SENSORS_MAX6875 is not set
# CONFIG_SENSORS_TSL2550 is not set
# CONFIG_I2C_DEBUG_CORE is not set
# CONFIG_I2C_DEBUG_ALGO is not set
# CONFIG_I2C_DEBUG_BUS is not set
# CONFIG_I2C_DEBUG_CHIP is not set
# CONFIG_SPI is not set
# CONFIG_W1 is not set
# CONFIG_POWER_SUPPLY is not set
# CONFIG_HWMON is not set
# CONFIG_THERMAL is not set
# CONFIG_THERMAL_HWMON is not set
# CONFIG_WATCHDOG is not set

#
# Sonics Silicon Backplane
#
CONFIG_SSB_POSSIBLE=y
# CONFIG_SSB is not set

#
# Multifunction device drivers
#
# CONFIG_MFD_CORE is not set
# CONFIG_MFD_SM501 is not set
# CONFIG_HTC_PASIC3 is not set
# CONFIG_MFD_TMIO is not set
<<<<<<< HEAD
=======
# CONFIG_PMIC_DA903X is not set
>>>>>>> c07f62e5
# CONFIG_MFD_WM8400 is not set
# CONFIG_MFD_WM8350_I2C is not set

#
# Multimedia devices
#

#
# Multimedia core support
#
CONFIG_VIDEO_DEV=y
CONFIG_VIDEO_V4L2_COMMON=y
# CONFIG_VIDEO_ALLOW_V4L1 is not set
CONFIG_VIDEO_V4L1_COMPAT=y
# CONFIG_DVB_CORE is not set
CONFIG_VIDEO_MEDIA=y

#
# Multimedia drivers
#
# CONFIG_MEDIA_ATTACH is not set
CONFIG_MEDIA_TUNER=y
# CONFIG_MEDIA_TUNER_CUSTOMIZE is not set
CONFIG_MEDIA_TUNER_SIMPLE=y
CONFIG_MEDIA_TUNER_TDA8290=y
CONFIG_MEDIA_TUNER_TDA9887=y
CONFIG_MEDIA_TUNER_TEA5761=y
CONFIG_MEDIA_TUNER_TEA5767=y
CONFIG_MEDIA_TUNER_MT20XX=y
CONFIG_MEDIA_TUNER_XC2028=y
CONFIG_MEDIA_TUNER_XC5000=y
CONFIG_VIDEO_V4L2=y
CONFIG_VIDEOBUF_GEN=y
CONFIG_VIDEOBUF_DMA_CONTIG=y
CONFIG_VIDEO_CAPTURE_DRIVERS=y
# CONFIG_VIDEO_ADV_DEBUG is not set
# CONFIG_VIDEO_FIXED_MINOR_RANGES is not set
CONFIG_VIDEO_HELPER_CHIPS_AUTO=y
# CONFIG_VIDEO_VIVI is not set
# CONFIG_VIDEO_SAA5246A is not set
# CONFIG_VIDEO_SAA5249 is not set
CONFIG_SOC_CAMERA=y
# CONFIG_SOC_CAMERA_MT9M001 is not set
# CONFIG_SOC_CAMERA_MT9M111 is not set
# CONFIG_SOC_CAMERA_MT9V022 is not set
CONFIG_SOC_CAMERA_PLATFORM=y
CONFIG_VIDEO_SH_MOBILE_CEU=y
# CONFIG_RADIO_ADAPTERS is not set
# CONFIG_DAB is not set

#
# Graphics support
#
# CONFIG_VGASTATE is not set
# CONFIG_VIDEO_OUTPUT_CONTROL is not set
# CONFIG_FB is not set
# CONFIG_BACKLIGHT_LCD_SUPPORT is not set

#
# Display device support
#
# CONFIG_DISPLAY_SUPPORT is not set

#
# Console display driver support
#
CONFIG_DUMMY_CONSOLE=y
# CONFIG_SOUND is not set
CONFIG_HID_SUPPORT=y
CONFIG_HID=y
# CONFIG_HID_DEBUG is not set
# CONFIG_HIDRAW is not set
# CONFIG_HID_PID is not set

#
# Special HID drivers
#
CONFIG_HID_COMPAT=y
CONFIG_USB_SUPPORT=y
CONFIG_USB_ARCH_HAS_HCD=y
# CONFIG_USB_ARCH_HAS_OHCI is not set
# CONFIG_USB_ARCH_HAS_EHCI is not set
# CONFIG_USB is not set
# CONFIG_USB_OTG_WHITELIST is not set
# CONFIG_USB_OTG_BLACKLIST_HUB is not set
# CONFIG_USB_GADGET_MUSB_HDRC is not set

#
# NOTE: USB_STORAGE enables SCSI, and 'SCSI disk support'
#
CONFIG_USB_GADGET=y
# CONFIG_USB_GADGET_DEBUG_FILES is not set
# CONFIG_USB_GADGET_DEBUG_FS is not set
CONFIG_USB_GADGET_VBUS_DRAW=2
CONFIG_USB_GADGET_SELECTED=y
# CONFIG_USB_GADGET_AT91 is not set
# CONFIG_USB_GADGET_ATMEL_USBA is not set
# CONFIG_USB_GADGET_FSL_USB2 is not set
# CONFIG_USB_GADGET_LH7A40X is not set
# CONFIG_USB_GADGET_OMAP is not set
# CONFIG_USB_GADGET_PXA25X is not set
# CONFIG_USB_GADGET_PXA27X is not set
# CONFIG_USB_GADGET_S3C2410 is not set
CONFIG_USB_GADGET_M66592=y
CONFIG_USB_M66592=y
CONFIG_SUPERH_BUILT_IN_M66592=y
# CONFIG_USB_GADGET_AMD5536UDC is not set
# CONFIG_USB_GADGET_FSL_QE is not set
# CONFIG_USB_GADGET_NET2280 is not set
# CONFIG_USB_GADGET_GOKU is not set
# CONFIG_USB_GADGET_DUMMY_HCD is not set
CONFIG_USB_GADGET_DUALSPEED=y
# CONFIG_USB_ZERO is not set
# CONFIG_USB_ETH is not set
# CONFIG_USB_GADGETFS is not set
# CONFIG_USB_FILE_STORAGE is not set
CONFIG_USB_G_SERIAL=y
# CONFIG_USB_MIDI_GADGET is not set
# CONFIG_USB_G_PRINTER is not set
# CONFIG_USB_CDC_COMPOSITE is not set
# CONFIG_MMC is not set
# CONFIG_MEMSTICK is not set
# CONFIG_NEW_LEDS is not set
# CONFIG_ACCESSIBILITY is not set
CONFIG_RTC_LIB=y
CONFIG_RTC_CLASS=y
CONFIG_RTC_HCTOSYS=y
CONFIG_RTC_HCTOSYS_DEVICE="rtc0"
# CONFIG_RTC_DEBUG is not set

#
# RTC interfaces
#
CONFIG_RTC_INTF_SYSFS=y
CONFIG_RTC_INTF_PROC=y
CONFIG_RTC_INTF_DEV=y
# CONFIG_RTC_INTF_DEV_UIE_EMUL is not set
# CONFIG_RTC_DRV_TEST is not set

#
# I2C RTC drivers
#
# CONFIG_RTC_DRV_DS1307 is not set
# CONFIG_RTC_DRV_DS1374 is not set
# CONFIG_RTC_DRV_DS1672 is not set
# CONFIG_RTC_DRV_MAX6900 is not set
CONFIG_RTC_DRV_RS5C372=y
# CONFIG_RTC_DRV_ISL1208 is not set
# CONFIG_RTC_DRV_X1205 is not set
# CONFIG_RTC_DRV_PCF8563 is not set
# CONFIG_RTC_DRV_PCF8583 is not set
# CONFIG_RTC_DRV_M41T80 is not set
# CONFIG_RTC_DRV_S35390A is not set
# CONFIG_RTC_DRV_FM3130 is not set

#
# SPI RTC drivers
#

#
# Platform RTC drivers
#
# CONFIG_RTC_DRV_DS1286 is not set
# CONFIG_RTC_DRV_DS1511 is not set
# CONFIG_RTC_DRV_DS1553 is not set
# CONFIG_RTC_DRV_DS1742 is not set
# CONFIG_RTC_DRV_STK17TA8 is not set
# CONFIG_RTC_DRV_M48T86 is not set
# CONFIG_RTC_DRV_M48T35 is not set
# CONFIG_RTC_DRV_M48T59 is not set
# CONFIG_RTC_DRV_BQ4802 is not set
# CONFIG_RTC_DRV_V3020 is not set

#
# on-CPU RTC drivers
#
CONFIG_RTC_DRV_SH=y
# CONFIG_DMADEVICES is not set
CONFIG_UIO=y
# CONFIG_UIO_PDRV is not set
CONFIG_UIO_PDRV_GENIRQ=y
# CONFIG_UIO_SMX is not set
# CONFIG_UIO_SERCOS3 is not set
# CONFIG_STAGING is not set

#
# File systems
#
# CONFIG_EXT2_FS is not set
# CONFIG_EXT3_FS is not set
# CONFIG_EXT4_FS is not set
# CONFIG_REISERFS_FS is not set
# CONFIG_JFS_FS is not set
# CONFIG_FS_POSIX_ACL is not set
CONFIG_FILE_LOCKING=y
# CONFIG_XFS_FS is not set
# CONFIG_OCFS2_FS is not set
# CONFIG_DNOTIFY is not set
# CONFIG_INOTIFY is not set
# CONFIG_QUOTA is not set
# CONFIG_AUTOFS_FS is not set
# CONFIG_AUTOFS4_FS is not set
# CONFIG_FUSE_FS is not set

#
# CD-ROM/DVD Filesystems
#
# CONFIG_ISO9660_FS is not set
# CONFIG_UDF_FS is not set

#
# DOS/FAT/NT Filesystems
#
# CONFIG_MSDOS_FS is not set
# CONFIG_VFAT_FS is not set
# CONFIG_NTFS_FS is not set

#
# Pseudo filesystems
#
CONFIG_PROC_FS=y
CONFIG_PROC_KCORE=y
CONFIG_PROC_SYSCTL=y
CONFIG_PROC_PAGE_MONITOR=y
CONFIG_SYSFS=y
CONFIG_TMPFS=y
# CONFIG_TMPFS_POSIX_ACL is not set
# CONFIG_HUGETLBFS is not set
# CONFIG_HUGETLB_PAGE is not set
# CONFIG_CONFIGFS_FS is not set

#
# Miscellaneous filesystems
#
# CONFIG_ADFS_FS is not set
# CONFIG_AFFS_FS is not set
# CONFIG_HFS_FS is not set
# CONFIG_HFSPLUS_FS is not set
# CONFIG_BEFS_FS is not set
# CONFIG_BFS_FS is not set
# CONFIG_EFS_FS is not set
# CONFIG_JFFS2_FS is not set
# CONFIG_CRAMFS is not set
# CONFIG_VXFS_FS is not set
# CONFIG_MINIX_FS is not set
# CONFIG_OMFS_FS is not set
# CONFIG_HPFS_FS is not set
# CONFIG_QNX4FS_FS is not set
# CONFIG_ROMFS_FS is not set
# CONFIG_SYSV_FS is not set
# CONFIG_UFS_FS is not set
CONFIG_NETWORK_FILESYSTEMS=y
CONFIG_NFS_FS=y
# CONFIG_NFS_V3 is not set
# CONFIG_NFS_V4 is not set
CONFIG_ROOT_NFS=y
# CONFIG_NFSD is not set
CONFIG_LOCKD=y
CONFIG_NFS_COMMON=y
CONFIG_SUNRPC=y
# CONFIG_SUNRPC_REGISTER_V4 is not set
# CONFIG_RPCSEC_GSS_KRB5 is not set
# CONFIG_RPCSEC_GSS_SPKM3 is not set
# CONFIG_SMB_FS is not set
# CONFIG_CIFS is not set
# CONFIG_NCP_FS is not set
# CONFIG_CODA_FS is not set
# CONFIG_AFS_FS is not set

#
# Partition Types
#
# CONFIG_PARTITION_ADVANCED is not set
CONFIG_MSDOS_PARTITION=y
# CONFIG_NLS is not set
# CONFIG_DLM is not set

#
# Kernel hacking
#
CONFIG_TRACE_IRQFLAGS_SUPPORT=y
# CONFIG_PRINTK_TIME is not set
CONFIG_ENABLE_WARN_DEPRECATED=y
CONFIG_ENABLE_MUST_CHECK=y
CONFIG_FRAME_WARN=1024
# CONFIG_MAGIC_SYSRQ is not set
# CONFIG_UNUSED_SYMBOLS is not set
CONFIG_DEBUG_FS=y
# CONFIG_HEADERS_CHECK is not set
# CONFIG_DEBUG_KERNEL is not set
# CONFIG_DEBUG_BUGVERBOSE is not set
# CONFIG_DEBUG_MEMORY_INIT is not set
# CONFIG_RCU_CPU_STALL_DETECTOR is not set
# CONFIG_LATENCYTOP is not set
CONFIG_NOP_TRACER=y
CONFIG_HAVE_FTRACE=y
# CONFIG_DYNAMIC_PRINTK_DEBUG is not set
# CONFIG_SAMPLES is not set
# CONFIG_SH_STANDARD_BIOS is not set
CONFIG_EARLY_SCIF_CONSOLE=y
CONFIG_EARLY_SCIF_CONSOLE_PORT=0xffe00000
CONFIG_EARLY_PRINTK=y
# CONFIG_SH_KGDB is not set

#
# Security options
#
# CONFIG_KEYS is not set
# CONFIG_SECURITY is not set
# CONFIG_SECURITYFS is not set
# CONFIG_SECURITY_FILE_CAPABILITIES is not set
CONFIG_CRYPTO=y

#
# Crypto core or helper
#
# CONFIG_CRYPTO_FIPS is not set
<<<<<<< HEAD
# CONFIG_CRYPTO_MANAGER is not set
=======
CONFIG_CRYPTO_ALGAPI=y
CONFIG_CRYPTO_AEAD=y
CONFIG_CRYPTO_BLKCIPHER=y
CONFIG_CRYPTO_HASH=y
CONFIG_CRYPTO_RNG=y
CONFIG_CRYPTO_MANAGER=y
>>>>>>> c07f62e5
# CONFIG_CRYPTO_GF128MUL is not set
# CONFIG_CRYPTO_NULL is not set
# CONFIG_CRYPTO_CRYPTD is not set
# CONFIG_CRYPTO_AUTHENC is not set
# CONFIG_CRYPTO_TEST is not set

#
# Authenticated Encryption with Associated Data
#
# CONFIG_CRYPTO_CCM is not set
# CONFIG_CRYPTO_GCM is not set
# CONFIG_CRYPTO_SEQIV is not set

#
# Block modes
#
# CONFIG_CRYPTO_CBC is not set
# CONFIG_CRYPTO_CTR is not set
# CONFIG_CRYPTO_CTS is not set
# CONFIG_CRYPTO_ECB is not set
# CONFIG_CRYPTO_LRW is not set
# CONFIG_CRYPTO_PCBC is not set
# CONFIG_CRYPTO_XTS is not set

#
# Hash modes
#
# CONFIG_CRYPTO_HMAC is not set
# CONFIG_CRYPTO_XCBC is not set

#
# Digest
#
# CONFIG_CRYPTO_CRC32C is not set
# CONFIG_CRYPTO_MD4 is not set
# CONFIG_CRYPTO_MD5 is not set
# CONFIG_CRYPTO_MICHAEL_MIC is not set
# CONFIG_CRYPTO_RMD128 is not set
# CONFIG_CRYPTO_RMD160 is not set
# CONFIG_CRYPTO_RMD256 is not set
# CONFIG_CRYPTO_RMD320 is not set
# CONFIG_CRYPTO_SHA1 is not set
# CONFIG_CRYPTO_SHA256 is not set
# CONFIG_CRYPTO_SHA512 is not set
# CONFIG_CRYPTO_TGR192 is not set
# CONFIG_CRYPTO_WP512 is not set

#
# Ciphers
#
# CONFIG_CRYPTO_AES is not set
# CONFIG_CRYPTO_ANUBIS is not set
# CONFIG_CRYPTO_ARC4 is not set
# CONFIG_CRYPTO_BLOWFISH is not set
# CONFIG_CRYPTO_CAMELLIA is not set
# CONFIG_CRYPTO_CAST5 is not set
# CONFIG_CRYPTO_CAST6 is not set
# CONFIG_CRYPTO_DES is not set
# CONFIG_CRYPTO_FCRYPT is not set
# CONFIG_CRYPTO_KHAZAD is not set
# CONFIG_CRYPTO_SALSA20 is not set
# CONFIG_CRYPTO_SEED is not set
# CONFIG_CRYPTO_SERPENT is not set
# CONFIG_CRYPTO_TEA is not set
# CONFIG_CRYPTO_TWOFISH is not set

#
# Compression
#
# CONFIG_CRYPTO_DEFLATE is not set
# CONFIG_CRYPTO_LZO is not set

#
# Random Number Generation
#
# CONFIG_CRYPTO_ANSI_CPRNG is not set
<<<<<<< HEAD
CONFIG_CRYPTO_HW=y
=======
# CONFIG_CRYPTO_HW is not set
>>>>>>> c07f62e5

#
# Library routines
#
CONFIG_BITREVERSE=y
# CONFIG_CRC_CCITT is not set
# CONFIG_CRC16 is not set
CONFIG_CRC_T10DIF=y
# CONFIG_CRC_ITU_T is not set
CONFIG_CRC32=y
# CONFIG_CRC7 is not set
# CONFIG_LIBCRC32C is not set
CONFIG_PLIST=y
CONFIG_HAS_IOMEM=y
CONFIG_HAS_IOPORT=y
CONFIG_HAS_DMA=y<|MERGE_RESOLUTION|>--- conflicted
+++ resolved
@@ -1,12 +1,7 @@
 #
 # Automatically generated make config: don't edit
-<<<<<<< HEAD
-# Linux kernel version: 2.6.27
-# Tue Oct 21 12:57:28 2008
-=======
 # Linux kernel version: 2.6.28-rc2
 # Fri Oct 31 15:58:06 2008
->>>>>>> c07f62e5
 #
 CONFIG_SUPERH=y
 CONFIG_SUPERH32=y
@@ -78,7 +73,6 @@
 CONFIG_SHMEM=y
 CONFIG_AIO=y
 CONFIG_VM_EVENT_COUNTERS=y
-CONFIG_PCI_QUIRKS=y
 CONFIG_SLAB=y
 # CONFIG_SLUB is not set
 # CONFIG_SLOB is not set
@@ -723,10 +717,7 @@
 # CONFIG_MFD_SM501 is not set
 # CONFIG_HTC_PASIC3 is not set
 # CONFIG_MFD_TMIO is not set
-<<<<<<< HEAD
-=======
 # CONFIG_PMIC_DA903X is not set
->>>>>>> c07f62e5
 # CONFIG_MFD_WM8400 is not set
 # CONFIG_MFD_WM8350_I2C is not set
 
@@ -1044,16 +1035,12 @@
 # Crypto core or helper
 #
 # CONFIG_CRYPTO_FIPS is not set
-<<<<<<< HEAD
-# CONFIG_CRYPTO_MANAGER is not set
-=======
 CONFIG_CRYPTO_ALGAPI=y
 CONFIG_CRYPTO_AEAD=y
 CONFIG_CRYPTO_BLKCIPHER=y
 CONFIG_CRYPTO_HASH=y
 CONFIG_CRYPTO_RNG=y
 CONFIG_CRYPTO_MANAGER=y
->>>>>>> c07f62e5
 # CONFIG_CRYPTO_GF128MUL is not set
 # CONFIG_CRYPTO_NULL is not set
 # CONFIG_CRYPTO_CRYPTD is not set
@@ -1130,11 +1117,7 @@
 # Random Number Generation
 #
 # CONFIG_CRYPTO_ANSI_CPRNG is not set
-<<<<<<< HEAD
-CONFIG_CRYPTO_HW=y
-=======
 # CONFIG_CRYPTO_HW is not set
->>>>>>> c07f62e5
 
 #
 # Library routines
