/*
 * Copyright (C) 2013 Shaohua Li <shli@kernel.org>
 * Copyright (C) 2014 Red Hat, Inc.
 * Copyright (C) 2015 Arrikto, Inc.
 * Copyright (C) 2017 Chinamobile, Inc.
 *
 * This program is free software; you can redistribute it and/or modify it
 * under the terms and conditions of the GNU General Public License,
 * version 2, as published by the Free Software Foundation.
 *
 * This program is distributed in the hope it will be useful, but WITHOUT
 * ANY WARRANTY; without even the implied warranty of MERCHANTABILITY or
 * FITNESS FOR A PARTICULAR PURPOSE.  See the GNU General Public License for
 * more details.
 *
 * You should have received a copy of the GNU General Public License along with
 * this program; if not, write to the Free Software Foundation, Inc.,
 * 51 Franklin St - Fifth Floor, Boston, MA 02110-1301 USA.
 */

#include <linux/spinlock.h>
#include <linux/module.h>
#include <linux/idr.h>
#include <linux/kernel.h>
#include <linux/timer.h>
#include <linux/parser.h>
#include <linux/vmalloc.h>
#include <linux/uio_driver.h>
#include <linux/radix-tree.h>
#include <linux/stringify.h>
#include <linux/bitops.h>
#include <linux/highmem.h>
#include <linux/configfs.h>
#include <linux/mutex.h>
#include <linux/workqueue.h>
#include <net/genetlink.h>
#include <scsi/scsi_common.h>
#include <scsi/scsi_proto.h>
#include <target/target_core_base.h>
#include <target/target_core_fabric.h>
#include <target/target_core_backend.h>

#include <linux/target_core_user.h>

/*
 * Define a shared-memory interface for LIO to pass SCSI commands and
 * data to userspace for processing. This is to allow backends that
 * are too complex for in-kernel support to be possible.
 *
 * It uses the UIO framework to do a lot of the device-creation and
 * introspection work for us.
 *
 * See the .h file for how the ring is laid out. Note that while the
 * command ring is defined, the particulars of the data area are
 * not. Offset values in the command entry point to other locations
 * internal to the mmap()ed area. There is separate space outside the
 * command ring for data buffers. This leaves maximum flexibility for
 * moving buffer allocations, or even page flipping or other
 * allocation techniques, without altering the command ring layout.
 *
 * SECURITY:
 * The user process must be assumed to be malicious. There's no way to
 * prevent it breaking the command ring protocol if it wants, but in
 * order to prevent other issues we must only ever read *data* from
 * the shared memory area, not offsets or sizes. This applies to
 * command ring entries as well as the mailbox. Extra code needed for
 * this may have a 'UAM' comment.
 */

#define TCMU_TIME_OUT (30 * MSEC_PER_SEC)

/* For cmd area, the size is fixed 8MB */
#define CMDR_SIZE (8 * 1024 * 1024)

/*
 * For data area, the block size is PAGE_SIZE and
 * the total size is 256K * PAGE_SIZE.
 */
#define DATA_BLOCK_SIZE PAGE_SIZE
#define DATA_BLOCK_SHIFT PAGE_SHIFT
#define DATA_BLOCK_BITS_DEF (256 * 1024)
#define DATA_SIZE (DATA_BLOCK_BITS * DATA_BLOCK_SIZE)

#define TCMU_MBS_TO_BLOCKS(_mbs) (_mbs << (20 - DATA_BLOCK_SHIFT))
#define TCMU_BLOCKS_TO_MBS(_blocks) (_blocks >> (20 - DATA_BLOCK_SHIFT))

/* The total size of the ring is 8M + 256K * PAGE_SIZE */
#define TCMU_RING_SIZE (CMDR_SIZE + DATA_SIZE)

/*
 * Default number of global data blocks(512K * PAGE_SIZE)
 * when the unmap thread will be started.
 */
#define TCMU_GLOBAL_MAX_BLOCKS_DEF (512 * 1024)

static u8 tcmu_kern_cmd_reply_supported;

static struct device *tcmu_root_device;

struct tcmu_hba {
	u32 host_id;
};

#define TCMU_CONFIG_LEN 256

struct tcmu_nl_cmd {
	/* wake up thread waiting for reply */
	struct completion complete;
	int cmd;
	int status;
};

struct tcmu_dev {
	struct list_head node;
	struct kref kref;

	struct se_device se_dev;

	char *name;
	struct se_hba *hba;

#define TCMU_DEV_BIT_OPEN 0
#define TCMU_DEV_BIT_BROKEN 1
#define TCMU_DEV_BIT_BLOCKED 2
	unsigned long flags;

	struct uio_info uio_info;

	struct inode *inode;

	struct tcmu_mailbox *mb_addr;
	size_t dev_size;
	u32 cmdr_size;
	u32 cmdr_last_cleaned;
	/* Offset of data area from start of mb */
	/* Must add data_off and mb_addr to get the address */
	size_t data_off;
	size_t data_size;
	uint32_t max_blocks;
	size_t ring_size;

	struct mutex cmdr_lock;
	struct list_head cmdr_queue;

	uint32_t dbi_max;
	uint32_t dbi_thresh;
	unsigned long *data_bitmap;
	struct radix_tree_root data_blocks;

	struct idr commands;

	struct timer_list cmd_timer;
	unsigned int cmd_time_out;

	struct timer_list qfull_timer;
	int qfull_time_out;

	struct list_head timedout_entry;

	spinlock_t nl_cmd_lock;
	struct tcmu_nl_cmd curr_nl_cmd;
	/* wake up threads waiting on curr_nl_cmd */
	wait_queue_head_t nl_cmd_wq;

	char dev_config[TCMU_CONFIG_LEN];

	int nl_reply_supported;
};

#define TCMU_DEV(_se_dev) container_of(_se_dev, struct tcmu_dev, se_dev)

#define CMDR_OFF sizeof(struct tcmu_mailbox)

struct tcmu_cmd {
	struct se_cmd *se_cmd;
	struct tcmu_dev *tcmu_dev;
	struct list_head cmdr_queue_entry;

	uint16_t cmd_id;

	/* Can't use se_cmd when cleaning up expired cmds, because if
	   cmd has been completed then accessing se_cmd is off limits */
	uint32_t dbi_cnt;
	uint32_t dbi_cur;
	uint32_t *dbi;

	unsigned long deadline;

#define TCMU_CMD_BIT_EXPIRED 0
	unsigned long flags;
};
/*
 * To avoid dead lock the mutex lock order should always be:
 *
 * mutex_lock(&root_udev_mutex);
 * ...
 * mutex_lock(&tcmu_dev->cmdr_lock);
 * mutex_unlock(&tcmu_dev->cmdr_lock);
 * ...
 * mutex_unlock(&root_udev_mutex);
 */
static DEFINE_MUTEX(root_udev_mutex);
static LIST_HEAD(root_udev);

static DEFINE_SPINLOCK(timed_out_udevs_lock);
static LIST_HEAD(timed_out_udevs);

static struct kmem_cache *tcmu_cmd_cache;

static atomic_t global_db_count = ATOMIC_INIT(0);
static struct delayed_work tcmu_unmap_work;
static int tcmu_global_max_blocks = TCMU_GLOBAL_MAX_BLOCKS_DEF;

static int tcmu_set_global_max_data_area(const char *str,
					 const struct kernel_param *kp)
{
	int ret, max_area_mb;

	ret = kstrtoint(str, 10, &max_area_mb);
	if (ret)
		return -EINVAL;

	if (max_area_mb <= 0) {
		pr_err("global_max_data_area must be larger than 0.\n");
		return -EINVAL;
	}

	tcmu_global_max_blocks = TCMU_MBS_TO_BLOCKS(max_area_mb);
	if (atomic_read(&global_db_count) > tcmu_global_max_blocks)
		schedule_delayed_work(&tcmu_unmap_work, 0);
	else
		cancel_delayed_work_sync(&tcmu_unmap_work);

	return 0;
}

static int tcmu_get_global_max_data_area(char *buffer,
					 const struct kernel_param *kp)
{
	return sprintf(buffer, "%d", TCMU_BLOCKS_TO_MBS(tcmu_global_max_blocks));
}

static const struct kernel_param_ops tcmu_global_max_data_area_op = {
	.set = tcmu_set_global_max_data_area,
	.get = tcmu_get_global_max_data_area,
};

module_param_cb(global_max_data_area_mb, &tcmu_global_max_data_area_op, NULL,
		S_IWUSR | S_IRUGO);
MODULE_PARM_DESC(global_max_data_area_mb,
		 "Max MBs allowed to be allocated to all the tcmu device's "
		 "data areas.");

/* multicast group */
enum tcmu_multicast_groups {
	TCMU_MCGRP_CONFIG,
};

static const struct genl_multicast_group tcmu_mcgrps[] = {
	[TCMU_MCGRP_CONFIG] = { .name = "config", },
};

static struct nla_policy tcmu_attr_policy[TCMU_ATTR_MAX+1] = {
	[TCMU_ATTR_DEVICE]	= { .type = NLA_STRING },
	[TCMU_ATTR_MINOR]	= { .type = NLA_U32 },
	[TCMU_ATTR_CMD_STATUS]	= { .type = NLA_S32 },
	[TCMU_ATTR_DEVICE_ID]	= { .type = NLA_U32 },
	[TCMU_ATTR_SUPP_KERN_CMD_REPLY] = { .type = NLA_U8 },
};

static int tcmu_genl_cmd_done(struct genl_info *info, int completed_cmd)
{
	struct se_device *dev;
	struct tcmu_dev *udev;
	struct tcmu_nl_cmd *nl_cmd;
	int dev_id, rc, ret = 0;
	bool is_removed = (completed_cmd == TCMU_CMD_REMOVED_DEVICE);

	if (!info->attrs[TCMU_ATTR_CMD_STATUS] ||
	    !info->attrs[TCMU_ATTR_DEVICE_ID]) {
		printk(KERN_ERR "TCMU_ATTR_CMD_STATUS or TCMU_ATTR_DEVICE_ID not set, doing nothing\n");
                return -EINVAL;
        }

	dev_id = nla_get_u32(info->attrs[TCMU_ATTR_DEVICE_ID]);
	rc = nla_get_s32(info->attrs[TCMU_ATTR_CMD_STATUS]);

	dev = target_find_device(dev_id, !is_removed);
	if (!dev) {
		printk(KERN_ERR "tcmu nl cmd %u/%u completion could not find device with dev id %u.\n",
		       completed_cmd, rc, dev_id);
		return -ENODEV;
	}
	udev = TCMU_DEV(dev);

	spin_lock(&udev->nl_cmd_lock);
	nl_cmd = &udev->curr_nl_cmd;

	pr_debug("genl cmd done got id %d curr %d done %d rc %d\n", dev_id,
		 nl_cmd->cmd, completed_cmd, rc);

	if (nl_cmd->cmd != completed_cmd) {
		printk(KERN_ERR "Mismatched commands (Expecting reply for %d. Current %d).\n",
		       completed_cmd, nl_cmd->cmd);
		ret = -EINVAL;
	} else {
		nl_cmd->status = rc;
	}

	spin_unlock(&udev->nl_cmd_lock);
	if (!is_removed)
		 target_undepend_item(&dev->dev_group.cg_item);
	if (!ret)
		complete(&nl_cmd->complete);
	return ret;
}

static int tcmu_genl_rm_dev_done(struct sk_buff *skb, struct genl_info *info)
{
	return tcmu_genl_cmd_done(info, TCMU_CMD_REMOVED_DEVICE);
}

static int tcmu_genl_add_dev_done(struct sk_buff *skb, struct genl_info *info)
{
	return tcmu_genl_cmd_done(info, TCMU_CMD_ADDED_DEVICE);
}

static int tcmu_genl_reconfig_dev_done(struct sk_buff *skb,
				       struct genl_info *info)
{
	return tcmu_genl_cmd_done(info, TCMU_CMD_RECONFIG_DEVICE);
}

static int tcmu_genl_set_features(struct sk_buff *skb, struct genl_info *info)
{
	if (info->attrs[TCMU_ATTR_SUPP_KERN_CMD_REPLY]) {
		tcmu_kern_cmd_reply_supported  =
			nla_get_u8(info->attrs[TCMU_ATTR_SUPP_KERN_CMD_REPLY]);
		printk(KERN_INFO "tcmu daemon: command reply support %u.\n",
		       tcmu_kern_cmd_reply_supported);
	}

	return 0;
}

static const struct genl_ops tcmu_genl_ops[] = {
	{
		.cmd	= TCMU_CMD_SET_FEATURES,
		.flags	= GENL_ADMIN_PERM,
		.policy	= tcmu_attr_policy,
		.doit	= tcmu_genl_set_features,
	},
	{
		.cmd	= TCMU_CMD_ADDED_DEVICE_DONE,
		.flags	= GENL_ADMIN_PERM,
		.policy	= tcmu_attr_policy,
		.doit	= tcmu_genl_add_dev_done,
	},
	{
		.cmd	= TCMU_CMD_REMOVED_DEVICE_DONE,
		.flags	= GENL_ADMIN_PERM,
		.policy	= tcmu_attr_policy,
		.doit	= tcmu_genl_rm_dev_done,
	},
	{
		.cmd	= TCMU_CMD_RECONFIG_DEVICE_DONE,
		.flags	= GENL_ADMIN_PERM,
		.policy	= tcmu_attr_policy,
		.doit	= tcmu_genl_reconfig_dev_done,
	},
};

/* Our generic netlink family */
static struct genl_family tcmu_genl_family __ro_after_init = {
	.module = THIS_MODULE,
	.hdrsize = 0,
	.name = "TCM-USER",
	.version = 2,
	.maxattr = TCMU_ATTR_MAX,
	.mcgrps = tcmu_mcgrps,
	.n_mcgrps = ARRAY_SIZE(tcmu_mcgrps),
	.netnsok = true,
	.ops = tcmu_genl_ops,
	.n_ops = ARRAY_SIZE(tcmu_genl_ops),
};

#define tcmu_cmd_set_dbi_cur(cmd, index) ((cmd)->dbi_cur = (index))
#define tcmu_cmd_reset_dbi_cur(cmd) tcmu_cmd_set_dbi_cur(cmd, 0)
#define tcmu_cmd_set_dbi(cmd, index) ((cmd)->dbi[(cmd)->dbi_cur++] = (index))
#define tcmu_cmd_get_dbi(cmd) ((cmd)->dbi[(cmd)->dbi_cur++])

static void tcmu_cmd_free_data(struct tcmu_cmd *tcmu_cmd, uint32_t len)
{
	struct tcmu_dev *udev = tcmu_cmd->tcmu_dev;
	uint32_t i;

	for (i = 0; i < len; i++)
		clear_bit(tcmu_cmd->dbi[i], udev->data_bitmap);
}

static inline bool tcmu_get_empty_block(struct tcmu_dev *udev,
					struct tcmu_cmd *tcmu_cmd)
{
	struct page *page;
	int ret, dbi;

	dbi = find_first_zero_bit(udev->data_bitmap, udev->dbi_thresh);
	if (dbi == udev->dbi_thresh)
		return false;

	page = radix_tree_lookup(&udev->data_blocks, dbi);
	if (!page) {
		if (atomic_add_return(1, &global_db_count) >
				      tcmu_global_max_blocks)
			schedule_delayed_work(&tcmu_unmap_work, 0);

		/* try to get new page from the mm */
		page = alloc_page(GFP_KERNEL);
		if (!page)
			goto err_alloc;

		ret = radix_tree_insert(&udev->data_blocks, dbi, page);
		if (ret)
			goto err_insert;
	}

	if (dbi > udev->dbi_max)
		udev->dbi_max = dbi;

	set_bit(dbi, udev->data_bitmap);
	tcmu_cmd_set_dbi(tcmu_cmd, dbi);

	return true;
err_insert:
	__free_page(page);
err_alloc:
	atomic_dec(&global_db_count);
	return false;
}

static bool tcmu_get_empty_blocks(struct tcmu_dev *udev,
				  struct tcmu_cmd *tcmu_cmd)
{
	int i;

	for (i = tcmu_cmd->dbi_cur; i < tcmu_cmd->dbi_cnt; i++) {
		if (!tcmu_get_empty_block(udev, tcmu_cmd))
			return false;
	}
	return true;
}

static inline struct page *
tcmu_get_block_page(struct tcmu_dev *udev, uint32_t dbi)
{
	return radix_tree_lookup(&udev->data_blocks, dbi);
}

static inline void tcmu_free_cmd(struct tcmu_cmd *tcmu_cmd)
{
	kfree(tcmu_cmd->dbi);
	kmem_cache_free(tcmu_cmd_cache, tcmu_cmd);
}

static inline size_t tcmu_cmd_get_data_length(struct tcmu_cmd *tcmu_cmd)
{
	struct se_cmd *se_cmd = tcmu_cmd->se_cmd;
	size_t data_length = round_up(se_cmd->data_length, DATA_BLOCK_SIZE);

	if (se_cmd->se_cmd_flags & SCF_BIDI) {
		BUG_ON(!(se_cmd->t_bidi_data_sg && se_cmd->t_bidi_data_nents));
		data_length += round_up(se_cmd->t_bidi_data_sg->length,
				DATA_BLOCK_SIZE);
	}

	return data_length;
}

static inline uint32_t tcmu_cmd_get_block_cnt(struct tcmu_cmd *tcmu_cmd)
{
	size_t data_length = tcmu_cmd_get_data_length(tcmu_cmd);

	return data_length / DATA_BLOCK_SIZE;
}

static struct tcmu_cmd *tcmu_alloc_cmd(struct se_cmd *se_cmd)
{
	struct se_device *se_dev = se_cmd->se_dev;
	struct tcmu_dev *udev = TCMU_DEV(se_dev);
	struct tcmu_cmd *tcmu_cmd;

	tcmu_cmd = kmem_cache_zalloc(tcmu_cmd_cache, GFP_KERNEL);
	if (!tcmu_cmd)
		return NULL;

	INIT_LIST_HEAD(&tcmu_cmd->cmdr_queue_entry);
	tcmu_cmd->se_cmd = se_cmd;
	tcmu_cmd->tcmu_dev = udev;

	tcmu_cmd_reset_dbi_cur(tcmu_cmd);
	tcmu_cmd->dbi_cnt = tcmu_cmd_get_block_cnt(tcmu_cmd);
	tcmu_cmd->dbi = kcalloc(tcmu_cmd->dbi_cnt, sizeof(uint32_t),
				GFP_KERNEL);
	if (!tcmu_cmd->dbi) {
		kmem_cache_free(tcmu_cmd_cache, tcmu_cmd);
		return NULL;
	}

	return tcmu_cmd;
}

static inline void tcmu_flush_dcache_range(void *vaddr, size_t size)
{
	unsigned long offset = offset_in_page(vaddr);
	void *start = vaddr - offset;

	size = round_up(size+offset, PAGE_SIZE);

	while (size) {
		flush_dcache_page(virt_to_page(start));
		start += PAGE_SIZE;
		size -= PAGE_SIZE;
	}
}

/*
 * Some ring helper functions. We don't assume size is a power of 2 so
 * we can't use circ_buf.h.
 */
static inline size_t spc_used(size_t head, size_t tail, size_t size)
{
	int diff = head - tail;

	if (diff >= 0)
		return diff;
	else
		return size + diff;
}

static inline size_t spc_free(size_t head, size_t tail, size_t size)
{
	/* Keep 1 byte unused or we can't tell full from empty */
	return (size - spc_used(head, tail, size) - 1);
}

static inline size_t head_to_end(size_t head, size_t size)
{
	return size - head;
}

static inline void new_iov(struct iovec **iov, int *iov_cnt)
{
	struct iovec *iovec;

	if (*iov_cnt != 0)
		(*iov)++;
	(*iov_cnt)++;

	iovec = *iov;
	memset(iovec, 0, sizeof(struct iovec));
}

#define UPDATE_HEAD(head, used, size) smp_store_release(&head, ((head % size) + used) % size)

/* offset is relative to mb_addr */
static inline size_t get_block_offset_user(struct tcmu_dev *dev,
		int dbi, int remaining)
{
	return dev->data_off + dbi * DATA_BLOCK_SIZE +
		DATA_BLOCK_SIZE - remaining;
}

static inline size_t iov_tail(struct iovec *iov)
{
	return (size_t)iov->iov_base + iov->iov_len;
}

static void scatter_data_area(struct tcmu_dev *udev,
	struct tcmu_cmd *tcmu_cmd, struct scatterlist *data_sg,
	unsigned int data_nents, struct iovec **iov,
	int *iov_cnt, bool copy_data)
{
	int i, dbi;
	int block_remaining = 0;
	void *from, *to = NULL;
	size_t copy_bytes, to_offset, offset;
	struct scatterlist *sg;
	struct page *page;

	for_each_sg(data_sg, sg, data_nents, i) {
		int sg_remaining = sg->length;
		from = kmap_atomic(sg_page(sg)) + sg->offset;
		while (sg_remaining > 0) {
			if (block_remaining == 0) {
				if (to)
					kunmap_atomic(to);

				block_remaining = DATA_BLOCK_SIZE;
				dbi = tcmu_cmd_get_dbi(tcmu_cmd);
				page = tcmu_get_block_page(udev, dbi);
				to = kmap_atomic(page);
			}

			/*
			 * Covert to virtual offset of the ring data area.
			 */
			to_offset = get_block_offset_user(udev, dbi,
					block_remaining);

			/*
			 * The following code will gather and map the blocks
			 * to the same iovec when the blocks are all next to
			 * each other.
			 */
			copy_bytes = min_t(size_t, sg_remaining,
					block_remaining);
			if (*iov_cnt != 0 &&
			    to_offset == iov_tail(*iov)) {
				/*
				 * Will append to the current iovec, because
				 * the current block page is next to the
				 * previous one.
				 */
				(*iov)->iov_len += copy_bytes;
			} else {
				/*
				 * Will allocate a new iovec because we are
				 * first time here or the current block page
				 * is not next to the previous one.
				 */
				new_iov(iov, iov_cnt);
				(*iov)->iov_base = (void __user *)to_offset;
				(*iov)->iov_len = copy_bytes;
			}

			if (copy_data) {
				offset = DATA_BLOCK_SIZE - block_remaining;
				memcpy(to + offset,
				       from + sg->length - sg_remaining,
				       copy_bytes);
				tcmu_flush_dcache_range(to, copy_bytes);
			}

			sg_remaining -= copy_bytes;
			block_remaining -= copy_bytes;
		}
		kunmap_atomic(from - sg->offset);
	}

	if (to)
		kunmap_atomic(to);
}

static void gather_data_area(struct tcmu_dev *udev, struct tcmu_cmd *cmd,
			     bool bidi)
{
	struct se_cmd *se_cmd = cmd->se_cmd;
	int i, dbi;
	int block_remaining = 0;
	void *from = NULL, *to;
	size_t copy_bytes, offset;
	struct scatterlist *sg, *data_sg;
	struct page *page;
	unsigned int data_nents;
	uint32_t count = 0;

	if (!bidi) {
		data_sg = se_cmd->t_data_sg;
		data_nents = se_cmd->t_data_nents;
	} else {

		/*
		 * For bidi case, the first count blocks are for Data-Out
		 * buffer blocks, and before gathering the Data-In buffer
		 * the Data-Out buffer blocks should be discarded.
		 */
		count = DIV_ROUND_UP(se_cmd->data_length, DATA_BLOCK_SIZE);

		data_sg = se_cmd->t_bidi_data_sg;
		data_nents = se_cmd->t_bidi_data_nents;
	}

	tcmu_cmd_set_dbi_cur(cmd, count);

	for_each_sg(data_sg, sg, data_nents, i) {
		int sg_remaining = sg->length;
		to = kmap_atomic(sg_page(sg)) + sg->offset;
		while (sg_remaining > 0) {
			if (block_remaining == 0) {
				if (from)
					kunmap_atomic(from);

				block_remaining = DATA_BLOCK_SIZE;
				dbi = tcmu_cmd_get_dbi(cmd);
				page = tcmu_get_block_page(udev, dbi);
				from = kmap_atomic(page);
			}
			copy_bytes = min_t(size_t, sg_remaining,
					block_remaining);
			offset = DATA_BLOCK_SIZE - block_remaining;
			tcmu_flush_dcache_range(from, copy_bytes);
			memcpy(to + sg->length - sg_remaining, from + offset,
					copy_bytes);

			sg_remaining -= copy_bytes;
			block_remaining -= copy_bytes;
		}
		kunmap_atomic(to - sg->offset);
	}
	if (from)
		kunmap_atomic(from);
}

static inline size_t spc_bitmap_free(unsigned long *bitmap, uint32_t thresh)
{
	return thresh - bitmap_weight(bitmap, thresh);
}

/*
 * We can't queue a command until we have space available on the cmd ring *and*
 * space available on the data area.
 *
 * Called with ring lock held.
 */
static bool is_ring_space_avail(struct tcmu_dev *udev, struct tcmu_cmd *cmd,
		size_t cmd_size, size_t data_needed)
{
	struct tcmu_mailbox *mb = udev->mb_addr;
	uint32_t blocks_needed = (data_needed + DATA_BLOCK_SIZE - 1)
				/ DATA_BLOCK_SIZE;
	size_t space, cmd_needed;
	u32 cmd_head;

	tcmu_flush_dcache_range(mb, sizeof(*mb));

	cmd_head = mb->cmd_head % udev->cmdr_size; /* UAM */

	/*
	 * If cmd end-of-ring space is too small then we need space for a NOP plus
	 * original cmd - cmds are internally contiguous.
	 */
	if (head_to_end(cmd_head, udev->cmdr_size) >= cmd_size)
		cmd_needed = cmd_size;
	else
		cmd_needed = cmd_size + head_to_end(cmd_head, udev->cmdr_size);

	space = spc_free(cmd_head, udev->cmdr_last_cleaned, udev->cmdr_size);
	if (space < cmd_needed) {
		pr_debug("no cmd space: %u %u %u\n", cmd_head,
		       udev->cmdr_last_cleaned, udev->cmdr_size);
		return false;
	}

	/* try to check and get the data blocks as needed */
	space = spc_bitmap_free(udev->data_bitmap, udev->dbi_thresh);
	if ((space * DATA_BLOCK_SIZE) < data_needed) {
		unsigned long blocks_left =
				(udev->max_blocks - udev->dbi_thresh) + space;

		if (blocks_left < blocks_needed) {
			pr_debug("no data space: only %lu available, but ask for %zu\n",
					blocks_left * DATA_BLOCK_SIZE,
					data_needed);
			return false;
		}

		udev->dbi_thresh += blocks_needed;
		if (udev->dbi_thresh > udev->max_blocks)
			udev->dbi_thresh = udev->max_blocks;
	}

	return tcmu_get_empty_blocks(udev, cmd);
}

static inline size_t tcmu_cmd_get_base_cmd_size(size_t iov_cnt)
{
	return max(offsetof(struct tcmu_cmd_entry, req.iov[iov_cnt]),
			sizeof(struct tcmu_cmd_entry));
}

static inline size_t tcmu_cmd_get_cmd_size(struct tcmu_cmd *tcmu_cmd,
					   size_t base_command_size)
{
	struct se_cmd *se_cmd = tcmu_cmd->se_cmd;
	size_t command_size;

	command_size = base_command_size +
		round_up(scsi_command_size(se_cmd->t_task_cdb),
				TCMU_OP_ALIGN_SIZE);

	WARN_ON(command_size & (TCMU_OP_ALIGN_SIZE-1));

	return command_size;
}

<<<<<<< HEAD
static int tcmu_setup_cmd_timer(struct tcmu_cmd *tcmu_cmd)
{
	struct tcmu_dev *udev = tcmu_cmd->tcmu_dev;
	unsigned long tmo = udev->cmd_time_out;
	int cmd_id;

	if (tcmu_cmd->cmd_id)
		return 0;
=======
static int tcmu_setup_cmd_timer(struct tcmu_cmd *tcmu_cmd, unsigned int tmo,
				struct timer_list *timer)
{
	struct tcmu_dev *udev = tcmu_cmd->tcmu_dev;
	int cmd_id;

	if (tcmu_cmd->cmd_id)
		goto setup_timer;
>>>>>>> 661e50bc

	cmd_id = idr_alloc(&udev->commands, tcmu_cmd, 1, USHRT_MAX, GFP_NOWAIT);
	if (cmd_id < 0) {
		pr_err("tcmu: Could not allocate cmd id.\n");
		return cmd_id;
	}
	tcmu_cmd->cmd_id = cmd_id;

<<<<<<< HEAD
=======
	pr_debug("allocated cmd %u for dev %s tmo %lu\n", tcmu_cmd->cmd_id,
		 udev->name, tmo / MSEC_PER_SEC);

setup_timer:
>>>>>>> 661e50bc
	if (!tmo)
		return 0;

	tcmu_cmd->deadline = round_jiffies_up(jiffies + msecs_to_jiffies(tmo));
<<<<<<< HEAD
	mod_timer(&udev->timeout, tcmu_cmd->deadline);
	return 0;
}

static sense_reason_t
tcmu_queue_cmd_ring(struct tcmu_cmd *tcmu_cmd)
=======
	mod_timer(timer, tcmu_cmd->deadline);
	return 0;
}

static int add_to_cmdr_queue(struct tcmu_cmd *tcmu_cmd)
{
	struct tcmu_dev *udev = tcmu_cmd->tcmu_dev;
	unsigned int tmo;
	int ret;

	/*
	 * For backwards compat if qfull_time_out is not set use
	 * cmd_time_out and if that's not set use the default time out.
	 */
	if (!udev->qfull_time_out)
		return -ETIMEDOUT;
	else if (udev->qfull_time_out > 0)
		tmo = udev->qfull_time_out;
	else if (udev->cmd_time_out)
		tmo = udev->cmd_time_out;
	else
		tmo = TCMU_TIME_OUT;

	ret = tcmu_setup_cmd_timer(tcmu_cmd, tmo, &udev->qfull_timer);
	if (ret)
		return ret;

	list_add_tail(&tcmu_cmd->cmdr_queue_entry, &udev->cmdr_queue);
	pr_debug("adding cmd %u on dev %s to ring space wait queue\n",
		 tcmu_cmd->cmd_id, udev->name);
	return 0;
}

/**
 * queue_cmd_ring - queue cmd to ring or internally
 * @tcmu_cmd: cmd to queue
 * @scsi_err: TCM error code if failure (-1) returned.
 *
 * Returns:
 * -1 we cannot queue internally or to the ring.
 *  0 success
 *  1 internally queued to wait for ring memory to free.
 */
static sense_reason_t queue_cmd_ring(struct tcmu_cmd *tcmu_cmd, int *scsi_err)
>>>>>>> 661e50bc
{
	struct tcmu_dev *udev = tcmu_cmd->tcmu_dev;
	struct se_cmd *se_cmd = tcmu_cmd->se_cmd;
	size_t base_command_size, command_size;
	struct tcmu_mailbox *mb;
	struct tcmu_cmd_entry *entry;
	struct iovec *iov;
	int iov_cnt, ret;
	uint32_t cmd_head;
	uint64_t cdb_off;
	bool copy_to_data_area;
	size_t data_length = tcmu_cmd_get_data_length(tcmu_cmd);

	*scsi_err = TCM_NO_SENSE;

	if (test_bit(TCMU_DEV_BIT_BLOCKED, &udev->flags)) {
		*scsi_err = TCM_LUN_BUSY;
		return -1;
	}

	if (test_bit(TCMU_DEV_BIT_BROKEN, &udev->flags)) {
		*scsi_err = TCM_LOGICAL_UNIT_COMMUNICATION_FAILURE;
		return -1;
	}

	/*
	 * Must be a certain minimum size for response sense info, but
	 * also may be larger if the iov array is large.
	 *
	 * We prepare as many iovs as possbile for potential uses here,
	 * because it's expensive to tell how many regions are freed in
	 * the bitmap & global data pool, as the size calculated here
	 * will only be used to do the checks.
	 *
	 * The size will be recalculated later as actually needed to save
	 * cmd area memories.
	 */
	base_command_size = tcmu_cmd_get_base_cmd_size(tcmu_cmd->dbi_cnt);
	command_size = tcmu_cmd_get_cmd_size(tcmu_cmd, base_command_size);

	if (!list_empty(&udev->cmdr_queue))
		goto queue;

	mb = udev->mb_addr;
	cmd_head = mb->cmd_head % udev->cmdr_size; /* UAM */
	if ((command_size > (udev->cmdr_size / 2)) ||
	    data_length > udev->data_size) {
		pr_warn("TCMU: Request of size %zu/%zu is too big for %u/%zu "
			"cmd ring/data area\n", command_size, data_length,
			udev->cmdr_size, udev->data_size);
		*scsi_err = TCM_INVALID_CDB_FIELD;
		return -1;
	}

	if (!is_ring_space_avail(udev, tcmu_cmd, command_size, data_length)) {
		/*
		 * Don't leave commands partially setup because the unmap
		 * thread might need the blocks to make forward progress.
		 */
		tcmu_cmd_free_data(tcmu_cmd, tcmu_cmd->dbi_cur);
		tcmu_cmd_reset_dbi_cur(tcmu_cmd);
		goto queue;
	}

	/* Insert a PAD if end-of-ring space is too small */
	if (head_to_end(cmd_head, udev->cmdr_size) < command_size) {
		size_t pad_size = head_to_end(cmd_head, udev->cmdr_size);

		entry = (void *) mb + CMDR_OFF + cmd_head;
		tcmu_hdr_set_op(&entry->hdr.len_op, TCMU_OP_PAD);
		tcmu_hdr_set_len(&entry->hdr.len_op, pad_size);
		entry->hdr.cmd_id = 0; /* not used for PAD */
		entry->hdr.kflags = 0;
		entry->hdr.uflags = 0;
		tcmu_flush_dcache_range(entry, sizeof(*entry));

		UPDATE_HEAD(mb->cmd_head, pad_size, udev->cmdr_size);
		tcmu_flush_dcache_range(mb, sizeof(*mb));

		cmd_head = mb->cmd_head % udev->cmdr_size; /* UAM */
		WARN_ON(cmd_head != 0);
	}

	entry = (void *) mb + CMDR_OFF + cmd_head;
	memset(entry, 0, command_size);
	tcmu_hdr_set_op(&entry->hdr.len_op, TCMU_OP_CMD);

	/* Handle allocating space from the data area */
	tcmu_cmd_reset_dbi_cur(tcmu_cmd);
	iov = &entry->req.iov[0];
	iov_cnt = 0;
	copy_to_data_area = (se_cmd->data_direction == DMA_TO_DEVICE
		|| se_cmd->se_cmd_flags & SCF_BIDI);
	scatter_data_area(udev, tcmu_cmd, se_cmd->t_data_sg,
			  se_cmd->t_data_nents, &iov, &iov_cnt,
			  copy_to_data_area);
	entry->req.iov_cnt = iov_cnt;

	/* Handle BIDI commands */
	iov_cnt = 0;
	if (se_cmd->se_cmd_flags & SCF_BIDI) {
		iov++;
		scatter_data_area(udev, tcmu_cmd, se_cmd->t_bidi_data_sg,
				  se_cmd->t_bidi_data_nents, &iov, &iov_cnt,
				  false);
	}
	entry->req.iov_bidi_cnt = iov_cnt;

<<<<<<< HEAD
	ret = tcmu_setup_cmd_timer(tcmu_cmd);
	if (ret) {
		tcmu_cmd_free_data(tcmu_cmd, tcmu_cmd->dbi_cnt);
		mutex_unlock(&udev->cmdr_lock);
		return TCM_OUT_OF_RESOURCES;
=======
	ret = tcmu_setup_cmd_timer(tcmu_cmd, udev->cmd_time_out,
				   &udev->cmd_timer);
	if (ret) {
		tcmu_cmd_free_data(tcmu_cmd, tcmu_cmd->dbi_cnt);
		mutex_unlock(&udev->cmdr_lock);

		*scsi_err = TCM_OUT_OF_RESOURCES;
		return -1;
>>>>>>> 661e50bc
	}
	entry->hdr.cmd_id = tcmu_cmd->cmd_id;

	/*
	 * Recalaulate the command's base size and size according
	 * to the actual needs
	 */
	base_command_size = tcmu_cmd_get_base_cmd_size(entry->req.iov_cnt +
						       entry->req.iov_bidi_cnt);
	command_size = tcmu_cmd_get_cmd_size(tcmu_cmd, base_command_size);

	tcmu_hdr_set_len(&entry->hdr.len_op, command_size);

	/* All offsets relative to mb_addr, not start of entry! */
	cdb_off = CMDR_OFF + cmd_head + base_command_size;
	memcpy((void *) mb + cdb_off, se_cmd->t_task_cdb, scsi_command_size(se_cmd->t_task_cdb));
	entry->req.cdb_off = cdb_off;
	tcmu_flush_dcache_range(entry, sizeof(*entry));

	UPDATE_HEAD(mb->cmd_head, command_size, udev->cmdr_size);
	tcmu_flush_dcache_range(mb, sizeof(*mb));

	/* TODO: only if FLUSH and FUA? */
	uio_event_notify(&udev->uio_info);

	return 0;

queue:
	if (add_to_cmdr_queue(tcmu_cmd)) {
		*scsi_err = TCM_OUT_OF_RESOURCES;
		return -1;
	}

	return 1;
}

static sense_reason_t
tcmu_queue_cmd(struct se_cmd *se_cmd)
{
	struct tcmu_cmd *tcmu_cmd;
	sense_reason_t scsi_ret;
	int ret;

	tcmu_cmd = tcmu_alloc_cmd(se_cmd);
	if (!tcmu_cmd)
		return TCM_LOGICAL_UNIT_COMMUNICATION_FAILURE;

<<<<<<< HEAD
	ret = tcmu_queue_cmd_ring(tcmu_cmd);
	if (ret != TCM_NO_SENSE) {
		pr_err("TCMU: Could not queue command\n");

=======
	mutex_lock(&udev->cmdr_lock);
	ret = queue_cmd_ring(tcmu_cmd, &scsi_ret);
	mutex_unlock(&udev->cmdr_lock);
	if (ret < 0)
>>>>>>> 661e50bc
		tcmu_free_cmd(tcmu_cmd);
	return scsi_ret;
}

static void tcmu_handle_completion(struct tcmu_cmd *cmd, struct tcmu_cmd_entry *entry)
{
	struct se_cmd *se_cmd = cmd->se_cmd;
	struct tcmu_dev *udev = cmd->tcmu_dev;

	/*
	 * cmd has been completed already from timeout, just reclaim
	 * data area space and free cmd
	 */
	if (test_bit(TCMU_CMD_BIT_EXPIRED, &cmd->flags))
		goto out;

	tcmu_cmd_reset_dbi_cur(cmd);

	if (entry->hdr.uflags & TCMU_UFLAG_UNKNOWN_OP) {
		pr_warn("TCMU: Userspace set UNKNOWN_OP flag on se_cmd %p\n",
			cmd->se_cmd);
		entry->rsp.scsi_status = SAM_STAT_CHECK_CONDITION;
	} else if (entry->rsp.scsi_status == SAM_STAT_CHECK_CONDITION) {
		transport_copy_sense_to_cmd(se_cmd, entry->rsp.sense_buffer);
	} else if (se_cmd->se_cmd_flags & SCF_BIDI) {
		/* Get Data-In buffer before clean up */
		gather_data_area(udev, cmd, true);
	} else if (se_cmd->data_direction == DMA_FROM_DEVICE) {
		gather_data_area(udev, cmd, false);
	} else if (se_cmd->data_direction == DMA_TO_DEVICE) {
		/* TODO: */
	} else if (se_cmd->data_direction != DMA_NONE) {
		pr_warn("TCMU: data direction was %d!\n",
			se_cmd->data_direction);
	}

	target_complete_cmd(cmd->se_cmd, entry->rsp.scsi_status);

out:
	cmd->se_cmd = NULL;
	tcmu_cmd_free_data(cmd, cmd->dbi_cnt);
	tcmu_free_cmd(cmd);
}

static unsigned int tcmu_handle_completions(struct tcmu_dev *udev)
{
	struct tcmu_mailbox *mb;
	int handled = 0;

	if (test_bit(TCMU_DEV_BIT_BROKEN, &udev->flags)) {
		pr_err("ring broken, not handling completions\n");
		return 0;
	}

	mb = udev->mb_addr;
	tcmu_flush_dcache_range(mb, sizeof(*mb));

	while (udev->cmdr_last_cleaned != READ_ONCE(mb->cmd_tail)) {

		struct tcmu_cmd_entry *entry = (void *) mb + CMDR_OFF + udev->cmdr_last_cleaned;
		struct tcmu_cmd *cmd;

		tcmu_flush_dcache_range(entry, sizeof(*entry));

		if (tcmu_hdr_get_op(entry->hdr.len_op) == TCMU_OP_PAD) {
			UPDATE_HEAD(udev->cmdr_last_cleaned,
				    tcmu_hdr_get_len(entry->hdr.len_op),
				    udev->cmdr_size);
			continue;
		}
		WARN_ON(tcmu_hdr_get_op(entry->hdr.len_op) != TCMU_OP_CMD);

		cmd = idr_remove(&udev->commands, entry->hdr.cmd_id);
		if (!cmd) {
			pr_err("cmd_id %u not found, ring is broken\n",
			       entry->hdr.cmd_id);
			set_bit(TCMU_DEV_BIT_BROKEN, &udev->flags);
			break;
		}

		tcmu_handle_completion(cmd, entry);

		UPDATE_HEAD(udev->cmdr_last_cleaned,
			    tcmu_hdr_get_len(entry->hdr.len_op),
			    udev->cmdr_size);

		handled++;
	}

	if (mb->cmd_tail == mb->cmd_head) {
		/* no more pending commands */
		del_timer(&udev->cmd_timer);

		if (list_empty(&udev->cmdr_queue)) {
			/*
			 * no more pending or waiting commands so try to
			 * reclaim blocks if needed.
			 */
			if (atomic_read(&global_db_count) >
			    tcmu_global_max_blocks)
				schedule_delayed_work(&tcmu_unmap_work, 0);
		}
	}

	return handled;
}

static int tcmu_check_expired_cmd(int id, void *p, void *data)
{
	struct tcmu_cmd *cmd = p;
	struct tcmu_dev *udev = cmd->tcmu_dev;
	u8 scsi_status;
	struct se_cmd *se_cmd;
	bool is_running;

	if (test_bit(TCMU_CMD_BIT_EXPIRED, &cmd->flags))
		return 0;

	if (!time_after(jiffies, cmd->deadline))
		return 0;

	is_running = list_empty(&cmd->cmdr_queue_entry);
	se_cmd = cmd->se_cmd;

	if (is_running) {
		/*
		 * If cmd_time_out is disabled but qfull is set deadline
		 * will only reflect the qfull timeout. Ignore it.
		 */
		if (!udev->cmd_time_out)
			return 0;

		set_bit(TCMU_CMD_BIT_EXPIRED, &cmd->flags);
		/*
		 * target_complete_cmd will translate this to LUN COMM FAILURE
		 */
		scsi_status = SAM_STAT_CHECK_CONDITION;
	} else {
		list_del_init(&cmd->cmdr_queue_entry);

		idr_remove(&udev->commands, id);
		tcmu_free_cmd(cmd);
		scsi_status = SAM_STAT_TASK_SET_FULL;
	}

	pr_debug("Timing out cmd %u on dev %s that is %s.\n",
		 id, udev->name, is_running ? "inflight" : "queued");

	target_complete_cmd(se_cmd, scsi_status);
	return 0;
}

<<<<<<< HEAD
static void tcmu_device_timedout(struct timer_list *t)
{
	struct tcmu_dev *udev = from_timer(udev, t, timeout);
	unsigned long flags;
=======
static void tcmu_device_timedout(struct tcmu_dev *udev)
{
	spin_lock(&timed_out_udevs_lock);
	if (list_empty(&udev->timedout_entry))
		list_add_tail(&udev->timedout_entry, &timed_out_udevs);
	spin_unlock(&timed_out_udevs_lock);

	schedule_delayed_work(&tcmu_unmap_work, 0);
}
>>>>>>> 661e50bc

static void tcmu_cmd_timedout(struct timer_list *t)
{
	struct tcmu_dev *udev = from_timer(udev, t, cmd_timer);

	pr_debug("%s cmd timeout has expired\n", udev->name);
	tcmu_device_timedout(udev);
}

static void tcmu_qfull_timedout(struct timer_list *t)
{
	struct tcmu_dev *udev = from_timer(udev, t, qfull_timer);

	pr_debug("%s qfull timeout has expired\n", udev->name);
	tcmu_device_timedout(udev);
}

static int tcmu_attach_hba(struct se_hba *hba, u32 host_id)
{
	struct tcmu_hba *tcmu_hba;

	tcmu_hba = kzalloc(sizeof(struct tcmu_hba), GFP_KERNEL);
	if (!tcmu_hba)
		return -ENOMEM;

	tcmu_hba->host_id = host_id;
	hba->hba_ptr = tcmu_hba;

	return 0;
}

static void tcmu_detach_hba(struct se_hba *hba)
{
	kfree(hba->hba_ptr);
	hba->hba_ptr = NULL;
}

static struct se_device *tcmu_alloc_device(struct se_hba *hba, const char *name)
{
	struct tcmu_dev *udev;

	udev = kzalloc(sizeof(struct tcmu_dev), GFP_KERNEL);
	if (!udev)
		return NULL;
	kref_init(&udev->kref);

	udev->name = kstrdup(name, GFP_KERNEL);
	if (!udev->name) {
		kfree(udev);
		return NULL;
	}

	udev->hba = hba;
	udev->cmd_time_out = TCMU_TIME_OUT;
	udev->qfull_time_out = -1;

	udev->max_blocks = DATA_BLOCK_BITS_DEF;
	mutex_init(&udev->cmdr_lock);

	INIT_LIST_HEAD(&udev->timedout_entry);
	INIT_LIST_HEAD(&udev->cmdr_queue);
	idr_init(&udev->commands);

<<<<<<< HEAD
	timer_setup(&udev->timeout, tcmu_device_timedout, 0);
=======
	timer_setup(&udev->qfull_timer, tcmu_qfull_timedout, 0);
	timer_setup(&udev->cmd_timer, tcmu_cmd_timedout, 0);
>>>>>>> 661e50bc

	init_waitqueue_head(&udev->nl_cmd_wq);
	spin_lock_init(&udev->nl_cmd_lock);

	INIT_RADIX_TREE(&udev->data_blocks, GFP_KERNEL);

	return &udev->se_dev;
}

static bool run_cmdr_queue(struct tcmu_dev *udev, bool fail)
{
	struct tcmu_cmd *tcmu_cmd, *tmp_cmd;
	LIST_HEAD(cmds);
	bool drained = true;
	sense_reason_t scsi_ret;
	int ret;

	if (list_empty(&udev->cmdr_queue))
		return true;

	pr_debug("running %s's cmdr queue forcefail %d\n", udev->name, fail);

	list_splice_init(&udev->cmdr_queue, &cmds);

	list_for_each_entry_safe(tcmu_cmd, tmp_cmd, &cmds, cmdr_queue_entry) {
		list_del_init(&tcmu_cmd->cmdr_queue_entry);

	        pr_debug("removing cmd %u on dev %s from queue\n",
		         tcmu_cmd->cmd_id, udev->name);

		if (fail) {
			idr_remove(&udev->commands, tcmu_cmd->cmd_id);
			/*
			 * We were not able to even start the command, so
			 * fail with busy to allow a retry in case runner
			 * was only temporarily down. If the device is being
			 * removed then LIO core will do the right thing and
			 * fail the retry.
			 */
			target_complete_cmd(tcmu_cmd->se_cmd, SAM_STAT_BUSY);
			tcmu_free_cmd(tcmu_cmd);
			continue;
		}

		ret = queue_cmd_ring(tcmu_cmd, &scsi_ret);
		if (ret < 0) {
		        pr_debug("cmd %u on dev %s failed with %u\n",
			         tcmu_cmd->cmd_id, udev->name, scsi_ret);

			idr_remove(&udev->commands, tcmu_cmd->cmd_id);
			/*
			 * Ignore scsi_ret for now. target_complete_cmd
			 * drops it.
			 */
			target_complete_cmd(tcmu_cmd->se_cmd,
					    SAM_STAT_CHECK_CONDITION);
			tcmu_free_cmd(tcmu_cmd);
		} else if (ret > 0) {
			pr_debug("ran out of space during cmdr queue run\n");
			/*
			 * cmd was requeued, so just put all cmds back in
			 * the queue
			 */
			list_splice_tail(&cmds, &udev->cmdr_queue);
			drained = false;
			goto done;
		}
	}
	if (list_empty(&udev->cmdr_queue))
		del_timer(&udev->qfull_timer);
done:
	return drained;
}

static int tcmu_irqcontrol(struct uio_info *info, s32 irq_on)
{
	struct tcmu_dev *udev = container_of(info, struct tcmu_dev, uio_info);

	mutex_lock(&udev->cmdr_lock);
	tcmu_handle_completions(udev);
	run_cmdr_queue(udev, false);
	mutex_unlock(&udev->cmdr_lock);

	return 0;
}

/*
 * mmap code from uio.c. Copied here because we want to hook mmap()
 * and this stuff must come along.
 */
static int tcmu_find_mem_index(struct vm_area_struct *vma)
{
	struct tcmu_dev *udev = vma->vm_private_data;
	struct uio_info *info = &udev->uio_info;

	if (vma->vm_pgoff < MAX_UIO_MAPS) {
		if (info->mem[vma->vm_pgoff].size == 0)
			return -1;
		return (int)vma->vm_pgoff;
	}
	return -1;
}

static struct page *tcmu_try_get_block_page(struct tcmu_dev *udev, uint32_t dbi)
{
	struct page *page;

	mutex_lock(&udev->cmdr_lock);
	page = tcmu_get_block_page(udev, dbi);
	if (likely(page)) {
		mutex_unlock(&udev->cmdr_lock);
		return page;
	}

	/*
	 * Userspace messed up and passed in a address not in the
	 * data iov passed to it.
	 */
	pr_err("Invalid addr to data block mapping  (dbi %u) on device %s\n",
	       dbi, udev->name);
	page = NULL;
	mutex_unlock(&udev->cmdr_lock);

	return page;
}

static int tcmu_vma_fault(struct vm_fault *vmf)
{
	struct tcmu_dev *udev = vmf->vma->vm_private_data;
	struct uio_info *info = &udev->uio_info;
	struct page *page;
	unsigned long offset;
	void *addr;

	int mi = tcmu_find_mem_index(vmf->vma);
	if (mi < 0)
		return VM_FAULT_SIGBUS;

	/*
	 * We need to subtract mi because userspace uses offset = N*PAGE_SIZE
	 * to use mem[N].
	 */
	offset = (vmf->pgoff - mi) << PAGE_SHIFT;

	if (offset < udev->data_off) {
		/* For the vmalloc()ed cmd area pages */
		addr = (void *)(unsigned long)info->mem[mi].addr + offset;
		page = vmalloc_to_page(addr);
	} else {
		uint32_t dbi;

		/* For the dynamically growing data area pages */
		dbi = (offset - udev->data_off) / DATA_BLOCK_SIZE;
		page = tcmu_try_get_block_page(udev, dbi);
		if (!page)
			return VM_FAULT_SIGBUS;
	}

	get_page(page);
	vmf->page = page;
	return 0;
}

static const struct vm_operations_struct tcmu_vm_ops = {
	.fault = tcmu_vma_fault,
};

static int tcmu_mmap(struct uio_info *info, struct vm_area_struct *vma)
{
	struct tcmu_dev *udev = container_of(info, struct tcmu_dev, uio_info);

	vma->vm_flags |= VM_DONTEXPAND | VM_DONTDUMP;
	vma->vm_ops = &tcmu_vm_ops;

	vma->vm_private_data = udev;

	/* Ensure the mmap is exactly the right size */
	if (vma_pages(vma) != (udev->ring_size >> PAGE_SHIFT))
		return -EINVAL;

	return 0;
}

static int tcmu_open(struct uio_info *info, struct inode *inode)
{
	struct tcmu_dev *udev = container_of(info, struct tcmu_dev, uio_info);

	/* O_EXCL not supported for char devs, so fake it? */
	if (test_and_set_bit(TCMU_DEV_BIT_OPEN, &udev->flags))
		return -EBUSY;

	udev->inode = inode;
	kref_get(&udev->kref);

	pr_debug("open\n");

	return 0;
}

static void tcmu_dev_call_rcu(struct rcu_head *p)
{
	struct se_device *dev = container_of(p, struct se_device, rcu_head);
	struct tcmu_dev *udev = TCMU_DEV(dev);

	kfree(udev->uio_info.name);
	kfree(udev->name);
	kfree(udev);
}

static int tcmu_check_and_free_pending_cmd(struct tcmu_cmd *cmd)
<<<<<<< HEAD
{
	if (test_bit(TCMU_CMD_BIT_EXPIRED, &cmd->flags)) {
		kmem_cache_free(tcmu_cmd_cache, cmd);
		return 0;
	}
	return -EINVAL;
}

static void tcmu_blocks_release(struct tcmu_dev *udev)
{
	int i;
	struct page *page;

	/* Try to release all block pages */
	mutex_lock(&udev->cmdr_lock);
	for (i = 0; i <= udev->dbi_max; i++) {
		page = radix_tree_delete(&udev->data_blocks, i);
		if (page) {
			__free_page(page);
			atomic_dec(&global_db_count);
		}
	}
	mutex_unlock(&udev->cmdr_lock);
}

static void tcmu_dev_kref_release(struct kref *kref)
{
	struct tcmu_dev *udev = container_of(kref, struct tcmu_dev, kref);
	struct se_device *dev = &udev->se_dev;
	struct tcmu_cmd *cmd;
	bool all_expired = true;
	int i;

	vfree(udev->mb_addr);
	udev->mb_addr = NULL;

	/* Upper layer should drain all requests before calling this */
	spin_lock_irq(&udev->commands_lock);
	idr_for_each_entry(&udev->commands, cmd, i) {
		if (tcmu_check_and_free_pending_cmd(cmd) != 0)
			all_expired = false;
	}
	idr_destroy(&udev->commands);
	spin_unlock_irq(&udev->commands_lock);
	WARN_ON(!all_expired);

	tcmu_blocks_release(udev);

	call_rcu(&dev->rcu_head, tcmu_dev_call_rcu);
=======
{
	if (test_bit(TCMU_CMD_BIT_EXPIRED, &cmd->flags)) {
		kmem_cache_free(tcmu_cmd_cache, cmd);
		return 0;
	}
	return -EINVAL;
>>>>>>> 661e50bc
}

static void tcmu_blocks_release(struct radix_tree_root *blocks,
				int start, int end)
{
	int i;
	struct page *page;

	for (i = start; i < end; i++) {
		page = radix_tree_delete(blocks, i);
		if (page) {
			__free_page(page);
			atomic_dec(&global_db_count);
		}
	}
}

static void tcmu_dev_kref_release(struct kref *kref)
{
<<<<<<< HEAD
=======
	struct tcmu_dev *udev = container_of(kref, struct tcmu_dev, kref);
	struct se_device *dev = &udev->se_dev;
	struct tcmu_cmd *cmd;
	bool all_expired = true;
	int i;

	vfree(udev->mb_addr);
	udev->mb_addr = NULL;

	spin_lock_bh(&timed_out_udevs_lock);
	if (!list_empty(&udev->timedout_entry))
		list_del(&udev->timedout_entry);
	spin_unlock_bh(&timed_out_udevs_lock);

	/* Upper layer should drain all requests before calling this */
	mutex_lock(&udev->cmdr_lock);
	idr_for_each_entry(&udev->commands, cmd, i) {
		if (tcmu_check_and_free_pending_cmd(cmd) != 0)
			all_expired = false;
	}
	idr_destroy(&udev->commands);
	WARN_ON(!all_expired);

	tcmu_blocks_release(&udev->data_blocks, 0, udev->dbi_max + 1);
	kfree(udev->data_bitmap);
	mutex_unlock(&udev->cmdr_lock);

	call_rcu(&dev->rcu_head, tcmu_dev_call_rcu);
}

static int tcmu_release(struct uio_info *info, struct inode *inode)
{
	struct tcmu_dev *udev = container_of(info, struct tcmu_dev, uio_info);

	clear_bit(TCMU_DEV_BIT_OPEN, &udev->flags);

	pr_debug("close\n");
	/* release ref from open */
	kref_put(&udev->kref, tcmu_dev_kref_release);
	return 0;
}

static void tcmu_init_genl_cmd_reply(struct tcmu_dev *udev, int cmd)
{
>>>>>>> 661e50bc
	struct tcmu_nl_cmd *nl_cmd = &udev->curr_nl_cmd;

	if (!tcmu_kern_cmd_reply_supported)
		return;

	if (udev->nl_reply_supported <= 0)
		return;

relock:
	spin_lock(&udev->nl_cmd_lock);

	if (nl_cmd->cmd != TCMU_CMD_UNSPEC) {
		spin_unlock(&udev->nl_cmd_lock);
		pr_debug("sleeping for open nl cmd\n");
		wait_event(udev->nl_cmd_wq, (nl_cmd->cmd == TCMU_CMD_UNSPEC));
		goto relock;
	}

	memset(nl_cmd, 0, sizeof(*nl_cmd));
	nl_cmd->cmd = cmd;
	init_completion(&nl_cmd->complete);

	spin_unlock(&udev->nl_cmd_lock);
}

static int tcmu_wait_genl_cmd_reply(struct tcmu_dev *udev)
{
	struct tcmu_nl_cmd *nl_cmd = &udev->curr_nl_cmd;
	int ret;
	DEFINE_WAIT(__wait);

	if (!tcmu_kern_cmd_reply_supported)
		return 0;

	if (udev->nl_reply_supported <= 0)
		return 0;

	pr_debug("sleeping for nl reply\n");
	wait_for_completion(&nl_cmd->complete);

	spin_lock(&udev->nl_cmd_lock);
	nl_cmd->cmd = TCMU_CMD_UNSPEC;
	ret = nl_cmd->status;
	nl_cmd->status = 0;
	spin_unlock(&udev->nl_cmd_lock);

	wake_up_all(&udev->nl_cmd_wq);

	return ret;
}

static int tcmu_netlink_event(struct tcmu_dev *udev, enum tcmu_genl_cmd cmd,
			      int reconfig_attr, const void *reconfig_data)
{
	struct sk_buff *skb;
	void *msg_header;
	int ret = -ENOMEM;

	skb = genlmsg_new(NLMSG_GOODSIZE, GFP_KERNEL);
	if (!skb)
		return ret;

	msg_header = genlmsg_put(skb, 0, 0, &tcmu_genl_family, 0, cmd);
	if (!msg_header)
		goto free_skb;

	ret = nla_put_string(skb, TCMU_ATTR_DEVICE, udev->uio_info.name);
	if (ret < 0)
		goto free_skb;

	ret = nla_put_u32(skb, TCMU_ATTR_MINOR, udev->uio_info.uio_dev->minor);
	if (ret < 0)
		goto free_skb;

	ret = nla_put_u32(skb, TCMU_ATTR_DEVICE_ID, udev->se_dev.dev_index);
	if (ret < 0)
		goto free_skb;

	if (cmd == TCMU_CMD_RECONFIG_DEVICE) {
		switch (reconfig_attr) {
		case TCMU_ATTR_DEV_CFG:
			ret = nla_put_string(skb, reconfig_attr, reconfig_data);
			break;
		case TCMU_ATTR_DEV_SIZE:
			ret = nla_put_u64_64bit(skb, reconfig_attr,
						*((u64 *)reconfig_data),
						TCMU_ATTR_PAD);
			break;
		case TCMU_ATTR_WRITECACHE:
			ret = nla_put_u8(skb, reconfig_attr,
					  *((u8 *)reconfig_data));
			break;
		default:
			BUG();
		}

		if (ret < 0)
			goto free_skb;
	}

	genlmsg_end(skb, msg_header);

	tcmu_init_genl_cmd_reply(udev, cmd);

	ret = genlmsg_multicast_allns(&tcmu_genl_family, skb, 0,
				TCMU_MCGRP_CONFIG, GFP_KERNEL);
	/* We don't care if no one is listening */
	if (ret == -ESRCH)
		ret = 0;
	if (!ret)
		ret = tcmu_wait_genl_cmd_reply(udev);

	return ret;
free_skb:
	nlmsg_free(skb);
	return ret;
}

static int tcmu_update_uio_info(struct tcmu_dev *udev)
{
	struct tcmu_hba *hba = udev->hba->hba_ptr;
	struct uio_info *info;
	size_t size, used;
	char *str;

	info = &udev->uio_info;
	size = snprintf(NULL, 0, "tcm-user/%u/%s/%s", hba->host_id, udev->name,
			udev->dev_config);
	size += 1; /* for \0 */
	str = kmalloc(size, GFP_KERNEL);
	if (!str)
		return -ENOMEM;

	used = snprintf(str, size, "tcm-user/%u/%s", hba->host_id, udev->name);
	if (udev->dev_config[0])
		snprintf(str + used, size - used, "/%s", udev->dev_config);

	/* If the old string exists, free it */
	kfree(info->name);
	info->name = str;

	return 0;
}

static int tcmu_configure_device(struct se_device *dev)
{
	struct tcmu_dev *udev = TCMU_DEV(dev);
	struct uio_info *info;
	struct tcmu_mailbox *mb;
	int ret = 0;

	ret = tcmu_update_uio_info(udev);
	if (ret)
		return ret;

	info = &udev->uio_info;

	udev->data_bitmap = kzalloc(BITS_TO_LONGS(udev->max_blocks) *
				    sizeof(unsigned long), GFP_KERNEL);
	if (!udev->data_bitmap) {
		ret = -ENOMEM;
		goto err_bitmap_alloc;
	}

	udev->mb_addr = vzalloc(CMDR_SIZE);
	if (!udev->mb_addr) {
		ret = -ENOMEM;
		goto err_vzalloc;
	}

	/* mailbox fits in first part of CMDR space */
	udev->cmdr_size = CMDR_SIZE - CMDR_OFF;
	udev->data_off = CMDR_SIZE;
	udev->data_size = udev->max_blocks * DATA_BLOCK_SIZE;
	udev->dbi_thresh = 0; /* Default in Idle state */

	/* Initialise the mailbox of the ring buffer */
	mb = udev->mb_addr;
	mb->version = TCMU_MAILBOX_VERSION;
	mb->flags = TCMU_MAILBOX_FLAG_CAP_OOOC;
	mb->cmdr_off = CMDR_OFF;
	mb->cmdr_size = udev->cmdr_size;

	WARN_ON(!PAGE_ALIGNED(udev->data_off));
	WARN_ON(udev->data_size % PAGE_SIZE);
	WARN_ON(udev->data_size % DATA_BLOCK_SIZE);

	info->version = __stringify(TCMU_MAILBOX_VERSION);

	info->mem[0].name = "tcm-user command & data buffer";
	info->mem[0].addr = (phys_addr_t)(uintptr_t)udev->mb_addr;
	info->mem[0].size = udev->ring_size = udev->data_size + CMDR_SIZE;
	info->mem[0].memtype = UIO_MEM_NONE;

	info->irqcontrol = tcmu_irqcontrol;
	info->irq = UIO_IRQ_CUSTOM;

	info->mmap = tcmu_mmap;
	info->open = tcmu_open;
	info->release = tcmu_release;

	ret = uio_register_device(tcmu_root_device, info);
	if (ret)
		goto err_register;

	/* User can set hw_block_size before enable the device */
	if (dev->dev_attrib.hw_block_size == 0)
		dev->dev_attrib.hw_block_size = 512;
	/* Other attributes can be configured in userspace */
	if (!dev->dev_attrib.hw_max_sectors)
		dev->dev_attrib.hw_max_sectors = 128;
	if (!dev->dev_attrib.emulate_write_cache)
		dev->dev_attrib.emulate_write_cache = 0;
	dev->dev_attrib.hw_queue_depth = 128;

	/* If user didn't explicitly disable netlink reply support, use
	 * module scope setting.
	 */
	if (udev->nl_reply_supported >= 0)
		udev->nl_reply_supported = tcmu_kern_cmd_reply_supported;

	/*
	 * Get a ref incase userspace does a close on the uio device before
	 * LIO has initiated tcmu_free_device.
	 */
	kref_get(&udev->kref);

	ret = tcmu_netlink_event(udev, TCMU_CMD_ADDED_DEVICE, 0, NULL);
	if (ret)
		goto err_netlink;

	mutex_lock(&root_udev_mutex);
	list_add(&udev->node, &root_udev);
	mutex_unlock(&root_udev_mutex);

	return 0;

err_netlink:
	kref_put(&udev->kref, tcmu_dev_kref_release);
	uio_unregister_device(&udev->uio_info);
err_register:
	vfree(udev->mb_addr);
	udev->mb_addr = NULL;
err_vzalloc:
	kfree(udev->data_bitmap);
	udev->data_bitmap = NULL;
err_bitmap_alloc:
	kfree(info->name);
	info->name = NULL;

	return ret;
}

static bool tcmu_dev_configured(struct tcmu_dev *udev)
{
	return udev->uio_info.uio_dev ? true : false;
}

static void tcmu_free_device(struct se_device *dev)
{
	struct tcmu_dev *udev = TCMU_DEV(dev);

	/* release ref from init */
	kref_put(&udev->kref, tcmu_dev_kref_release);
}

static void tcmu_destroy_device(struct se_device *dev)
{
	struct tcmu_dev *udev = TCMU_DEV(dev);

	del_timer_sync(&udev->cmd_timer);
	del_timer_sync(&udev->qfull_timer);

	mutex_lock(&root_udev_mutex);
	list_del(&udev->node);
	mutex_unlock(&root_udev_mutex);

	tcmu_netlink_event(udev, TCMU_CMD_REMOVED_DEVICE, 0, NULL);
<<<<<<< HEAD
=======

	uio_unregister_device(&udev->uio_info);

	/* release ref from configure */
	kref_put(&udev->kref, tcmu_dev_kref_release);
}

static void tcmu_unblock_dev(struct tcmu_dev *udev)
{
	mutex_lock(&udev->cmdr_lock);
	clear_bit(TCMU_DEV_BIT_BLOCKED, &udev->flags);
	mutex_unlock(&udev->cmdr_lock);
}

static void tcmu_block_dev(struct tcmu_dev *udev)
{
	mutex_lock(&udev->cmdr_lock);

	if (test_and_set_bit(TCMU_DEV_BIT_BLOCKED, &udev->flags))
		goto unlock;

	/* complete IO that has executed successfully */
	tcmu_handle_completions(udev);
	/* fail IO waiting to be queued */
	run_cmdr_queue(udev, true);

unlock:
	mutex_unlock(&udev->cmdr_lock);
}

static void tcmu_reset_ring(struct tcmu_dev *udev, u8 err_level)
{
	struct tcmu_mailbox *mb;
	struct tcmu_cmd *cmd;
	int i;

	mutex_lock(&udev->cmdr_lock);

	idr_for_each_entry(&udev->commands, cmd, i) {
		if (!list_empty(&cmd->cmdr_queue_entry))
			continue;

		pr_debug("removing cmd %u on dev %s from ring (is expired %d)\n",
			  cmd->cmd_id, udev->name,
			  test_bit(TCMU_CMD_BIT_EXPIRED, &cmd->flags));

		idr_remove(&udev->commands, i);
		if (!test_bit(TCMU_CMD_BIT_EXPIRED, &cmd->flags)) {
			if (err_level == 1) {
				/*
				 * Userspace was not able to start the
				 * command or it is retryable.
				 */
				target_complete_cmd(cmd->se_cmd, SAM_STAT_BUSY);
			} else {
				/* hard failure */
				target_complete_cmd(cmd->se_cmd,
						    SAM_STAT_CHECK_CONDITION);
			}
		}
		tcmu_cmd_free_data(cmd, cmd->dbi_cnt);
		tcmu_free_cmd(cmd);
	}

	mb = udev->mb_addr;
	tcmu_flush_dcache_range(mb, sizeof(*mb));
	pr_debug("mb last %u head %u tail %u\n", udev->cmdr_last_cleaned,
		 mb->cmd_tail, mb->cmd_head);

	udev->cmdr_last_cleaned = 0;
	mb->cmd_tail = 0;
	mb->cmd_head = 0;
	tcmu_flush_dcache_range(mb, sizeof(*mb));
>>>>>>> 661e50bc

	del_timer(&udev->cmd_timer);

	mutex_unlock(&udev->cmdr_lock);
}

enum {
	Opt_dev_config, Opt_dev_size, Opt_hw_block_size, Opt_hw_max_sectors,
<<<<<<< HEAD
	Opt_nl_reply_supported, Opt_err,
=======
	Opt_nl_reply_supported, Opt_max_data_area_mb, Opt_err,
>>>>>>> 661e50bc
};

static match_table_t tokens = {
	{Opt_dev_config, "dev_config=%s"},
	{Opt_dev_size, "dev_size=%u"},
	{Opt_hw_block_size, "hw_block_size=%u"},
	{Opt_hw_max_sectors, "hw_max_sectors=%u"},
	{Opt_nl_reply_supported, "nl_reply_supported=%d"},
<<<<<<< HEAD
=======
	{Opt_max_data_area_mb, "max_data_area_mb=%u"},
>>>>>>> 661e50bc
	{Opt_err, NULL}
};

static int tcmu_set_dev_attrib(substring_t *arg, u32 *dev_attrib)
{
	unsigned long tmp_ul;
	char *arg_p;
	int ret;

	arg_p = match_strdup(arg);
	if (!arg_p)
		return -ENOMEM;

	ret = kstrtoul(arg_p, 0, &tmp_ul);
	kfree(arg_p);
	if (ret < 0) {
		pr_err("kstrtoul() failed for dev attrib\n");
		return ret;
	}
	if (!tmp_ul) {
		pr_err("dev attrib must be nonzero\n");
		return -EINVAL;
	}
	*dev_attrib = tmp_ul;
	return 0;
}

static ssize_t tcmu_set_configfs_dev_params(struct se_device *dev,
		const char *page, ssize_t count)
{
	struct tcmu_dev *udev = TCMU_DEV(dev);
	char *orig, *ptr, *opts, *arg_p;
	substring_t args[MAX_OPT_ARGS];
	int ret = 0, token, tmpval;

	opts = kstrdup(page, GFP_KERNEL);
	if (!opts)
		return -ENOMEM;

	orig = opts;

	while ((ptr = strsep(&opts, ",\n")) != NULL) {
		if (!*ptr)
			continue;

		token = match_token(ptr, tokens, args);
		switch (token) {
		case Opt_dev_config:
			if (match_strlcpy(udev->dev_config, &args[0],
					  TCMU_CONFIG_LEN) == 0) {
				ret = -EINVAL;
				break;
			}
			pr_debug("TCMU: Referencing Path: %s\n", udev->dev_config);
			break;
		case Opt_dev_size:
			arg_p = match_strdup(&args[0]);
			if (!arg_p) {
				ret = -ENOMEM;
				break;
			}
			ret = kstrtoul(arg_p, 0, (unsigned long *) &udev->dev_size);
			kfree(arg_p);
			if (ret < 0)
				pr_err("kstrtoul() failed for dev_size=\n");
			break;
		case Opt_hw_block_size:
			ret = tcmu_set_dev_attrib(&args[0],
					&(dev->dev_attrib.hw_block_size));
			break;
		case Opt_hw_max_sectors:
			ret = tcmu_set_dev_attrib(&args[0],
					&(dev->dev_attrib.hw_max_sectors));
			break;
		case Opt_nl_reply_supported:
			arg_p = match_strdup(&args[0]);
			if (!arg_p) {
				ret = -ENOMEM;
				break;
			}
			ret = kstrtoint(arg_p, 0, &udev->nl_reply_supported);
			kfree(arg_p);
			if (ret < 0)
				pr_err("kstrtoint() failed for nl_reply_supported=\n");
			break;
<<<<<<< HEAD
=======
		case Opt_max_data_area_mb:
			if (dev->export_count) {
				pr_err("Unable to set max_data_area_mb while exports exist\n");
				ret = -EINVAL;
				break;
			}

			arg_p = match_strdup(&args[0]);
			if (!arg_p) {
				ret = -ENOMEM;
				break;
			}
			ret = kstrtoint(arg_p, 0, &tmpval);
			kfree(arg_p);
			if (ret < 0) {
				pr_err("kstrtoint() failed for max_data_area_mb=\n");
				break;
			}

			if (tmpval <= 0) {
				pr_err("Invalid max_data_area %d\n", tmpval);
				ret = -EINVAL;
				break;
			}

			udev->max_blocks = TCMU_MBS_TO_BLOCKS(tmpval);
			if (udev->max_blocks > tcmu_global_max_blocks) {
				pr_err("%d is too large. Adjusting max_data_area_mb to global limit of %u\n",
				       tmpval,
				       TCMU_BLOCKS_TO_MBS(tcmu_global_max_blocks));
				udev->max_blocks = tcmu_global_max_blocks;
			}
			break;
>>>>>>> 661e50bc
		default:
			break;
		}

		if (ret)
			break;
	}

	kfree(orig);
	return (!ret) ? count : ret;
}

static ssize_t tcmu_show_configfs_dev_params(struct se_device *dev, char *b)
{
	struct tcmu_dev *udev = TCMU_DEV(dev);
	ssize_t bl = 0;

	bl = sprintf(b + bl, "Config: %s ",
		     udev->dev_config[0] ? udev->dev_config : "NULL");
	bl += sprintf(b + bl, "Size: %zu ", udev->dev_size);
	bl += sprintf(b + bl, "MaxDataAreaMB: %u\n",
		      TCMU_BLOCKS_TO_MBS(udev->max_blocks));

	return bl;
}

static sector_t tcmu_get_blocks(struct se_device *dev)
{
	struct tcmu_dev *udev = TCMU_DEV(dev);

	return div_u64(udev->dev_size - dev->dev_attrib.block_size,
		       dev->dev_attrib.block_size);
}

static sense_reason_t
tcmu_parse_cdb(struct se_cmd *cmd)
{
	return passthrough_parse_cdb(cmd, tcmu_queue_cmd);
}

static ssize_t tcmu_cmd_time_out_show(struct config_item *item, char *page)
{
	struct se_dev_attrib *da = container_of(to_config_group(item),
					struct se_dev_attrib, da_group);
	struct tcmu_dev *udev = TCMU_DEV(da->da_dev);

	return snprintf(page, PAGE_SIZE, "%lu\n", udev->cmd_time_out / MSEC_PER_SEC);
}

static ssize_t tcmu_cmd_time_out_store(struct config_item *item, const char *page,
				       size_t count)
{
	struct se_dev_attrib *da = container_of(to_config_group(item),
					struct se_dev_attrib, da_group);
	struct tcmu_dev *udev = container_of(da->da_dev,
					struct tcmu_dev, se_dev);
	u32 val;
	int ret;

	if (da->da_dev->export_count) {
		pr_err("Unable to set tcmu cmd_time_out while exports exist\n");
		return -EINVAL;
	}

	ret = kstrtou32(page, 0, &val);
	if (ret < 0)
		return ret;

	udev->cmd_time_out = val * MSEC_PER_SEC;
	return count;
}
CONFIGFS_ATTR(tcmu_, cmd_time_out);

static ssize_t tcmu_qfull_time_out_show(struct config_item *item, char *page)
{
	struct se_dev_attrib *da = container_of(to_config_group(item),
						struct se_dev_attrib, da_group);
	struct tcmu_dev *udev = TCMU_DEV(da->da_dev);

	return snprintf(page, PAGE_SIZE, "%ld\n", udev->qfull_time_out <= 0 ?
			udev->qfull_time_out :
			udev->qfull_time_out / MSEC_PER_SEC);
}

static ssize_t tcmu_qfull_time_out_store(struct config_item *item,
					 const char *page, size_t count)
{
	struct se_dev_attrib *da = container_of(to_config_group(item),
					struct se_dev_attrib, da_group);
	struct tcmu_dev *udev = TCMU_DEV(da->da_dev);
	s32 val;
	int ret;

	ret = kstrtos32(page, 0, &val);
	if (ret < 0)
		return ret;

	if (val >= 0) {
		udev->qfull_time_out = val * MSEC_PER_SEC;
	} else {
		printk(KERN_ERR "Invalid qfull timeout value %d\n", val);
		return -EINVAL;
	}
	return count;
}
CONFIGFS_ATTR(tcmu_, qfull_time_out);

static ssize_t tcmu_max_data_area_mb_show(struct config_item *item, char *page)
{
	struct se_dev_attrib *da = container_of(to_config_group(item),
						struct se_dev_attrib, da_group);
	struct tcmu_dev *udev = TCMU_DEV(da->da_dev);

	return snprintf(page, PAGE_SIZE, "%u\n",
			TCMU_BLOCKS_TO_MBS(udev->max_blocks));
}
CONFIGFS_ATTR_RO(tcmu_, max_data_area_mb);

static ssize_t tcmu_dev_config_show(struct config_item *item, char *page)
{
	struct se_dev_attrib *da = container_of(to_config_group(item),
						struct se_dev_attrib, da_group);
	struct tcmu_dev *udev = TCMU_DEV(da->da_dev);

	return snprintf(page, PAGE_SIZE, "%s\n", udev->dev_config);
}

static ssize_t tcmu_dev_config_store(struct config_item *item, const char *page,
				     size_t count)
{
	struct se_dev_attrib *da = container_of(to_config_group(item),
						struct se_dev_attrib, da_group);
	struct tcmu_dev *udev = TCMU_DEV(da->da_dev);
	int ret, len;

	len = strlen(page);
	if (!len || len > TCMU_CONFIG_LEN - 1)
		return -EINVAL;

	/* Check if device has been configured before */
	if (tcmu_dev_configured(udev)) {
		ret = tcmu_netlink_event(udev, TCMU_CMD_RECONFIG_DEVICE,
					 TCMU_ATTR_DEV_CFG, page);
		if (ret) {
			pr_err("Unable to reconfigure device\n");
			return ret;
		}
		strlcpy(udev->dev_config, page, TCMU_CONFIG_LEN);

		ret = tcmu_update_uio_info(udev);
		if (ret)
			return ret;
		return count;
	}
	strlcpy(udev->dev_config, page, TCMU_CONFIG_LEN);

	return count;
}
CONFIGFS_ATTR(tcmu_, dev_config);

static ssize_t tcmu_dev_size_show(struct config_item *item, char *page)
{
	struct se_dev_attrib *da = container_of(to_config_group(item),
						struct se_dev_attrib, da_group);
	struct tcmu_dev *udev = TCMU_DEV(da->da_dev);

	return snprintf(page, PAGE_SIZE, "%zu\n", udev->dev_size);
}

static ssize_t tcmu_dev_size_store(struct config_item *item, const char *page,
				   size_t count)
{
	struct se_dev_attrib *da = container_of(to_config_group(item),
						struct se_dev_attrib, da_group);
	struct tcmu_dev *udev = TCMU_DEV(da->da_dev);
	u64 val;
	int ret;

	ret = kstrtou64(page, 0, &val);
	if (ret < 0)
		return ret;

	/* Check if device has been configured before */
	if (tcmu_dev_configured(udev)) {
		ret = tcmu_netlink_event(udev, TCMU_CMD_RECONFIG_DEVICE,
					 TCMU_ATTR_DEV_SIZE, &val);
		if (ret) {
			pr_err("Unable to reconfigure device\n");
			return ret;
		}
	}
	udev->dev_size = val;
	return count;
}
CONFIGFS_ATTR(tcmu_, dev_size);

static ssize_t tcmu_nl_reply_supported_show(struct config_item *item,
		char *page)
{
	struct se_dev_attrib *da = container_of(to_config_group(item),
						struct se_dev_attrib, da_group);
	struct tcmu_dev *udev = TCMU_DEV(da->da_dev);

	return snprintf(page, PAGE_SIZE, "%d\n", udev->nl_reply_supported);
}

static ssize_t tcmu_nl_reply_supported_store(struct config_item *item,
		const char *page, size_t count)
{
	struct se_dev_attrib *da = container_of(to_config_group(item),
						struct se_dev_attrib, da_group);
	struct tcmu_dev *udev = TCMU_DEV(da->da_dev);
	s8 val;
	int ret;

	ret = kstrtos8(page, 0, &val);
	if (ret < 0)
		return ret;

	udev->nl_reply_supported = val;
	return count;
}
CONFIGFS_ATTR(tcmu_, nl_reply_supported);

static ssize_t tcmu_emulate_write_cache_show(struct config_item *item,
					     char *page)
{
	struct se_dev_attrib *da = container_of(to_config_group(item),
					struct se_dev_attrib, da_group);

	return snprintf(page, PAGE_SIZE, "%i\n", da->emulate_write_cache);
}

static ssize_t tcmu_emulate_write_cache_store(struct config_item *item,
					      const char *page, size_t count)
{
	struct se_dev_attrib *da = container_of(to_config_group(item),
					struct se_dev_attrib, da_group);
	struct tcmu_dev *udev = TCMU_DEV(da->da_dev);
	u8 val;
	int ret;

	ret = kstrtou8(page, 0, &val);
	if (ret < 0)
		return ret;

	/* Check if device has been configured before */
	if (tcmu_dev_configured(udev)) {
		ret = tcmu_netlink_event(udev, TCMU_CMD_RECONFIG_DEVICE,
					 TCMU_ATTR_WRITECACHE, &val);
		if (ret) {
			pr_err("Unable to reconfigure device\n");
			return ret;
		}
	}

	da->emulate_write_cache = val;
	return count;
}
CONFIGFS_ATTR(tcmu_, emulate_write_cache);

static ssize_t tcmu_block_dev_show(struct config_item *item, char *page)
{
	struct se_device *se_dev = container_of(to_config_group(item),
						struct se_device,
						dev_action_group);
	struct tcmu_dev *udev = TCMU_DEV(se_dev);

	if (test_bit(TCMU_DEV_BIT_BLOCKED, &udev->flags))
		return snprintf(page, PAGE_SIZE, "%s\n", "blocked");
	else
		return snprintf(page, PAGE_SIZE, "%s\n", "unblocked");
}

static ssize_t tcmu_block_dev_store(struct config_item *item, const char *page,
				    size_t count)
{
	struct se_device *se_dev = container_of(to_config_group(item),
						struct se_device,
						dev_action_group);
	struct tcmu_dev *udev = TCMU_DEV(se_dev);
	u8 val;
	int ret;

	ret = kstrtou8(page, 0, &val);
	if (ret < 0)
		return ret;

	if (val > 1) {
		pr_err("Invalid block value %d\n", val);
		return -EINVAL;
	}

	if (!val)
		tcmu_unblock_dev(udev);
	else
		tcmu_block_dev(udev);
	return count;
}
CONFIGFS_ATTR(tcmu_, block_dev);

static ssize_t tcmu_reset_ring_store(struct config_item *item, const char *page,
				     size_t count)
{
	struct se_device *se_dev = container_of(to_config_group(item),
						struct se_device,
						dev_action_group);
	struct tcmu_dev *udev = TCMU_DEV(se_dev);
	u8 val;
	int ret;

	ret = kstrtou8(page, 0, &val);
	if (ret < 0)
		return ret;

	if (val != 1 && val != 2) {
		pr_err("Invalid reset ring value %d\n", val);
		return -EINVAL;
	}

	tcmu_reset_ring(udev, val);
	return count;
}
CONFIGFS_ATTR_WO(tcmu_, reset_ring);

static struct configfs_attribute *tcmu_attrib_attrs[] = {
	&tcmu_attr_cmd_time_out,
	&tcmu_attr_qfull_time_out,
	&tcmu_attr_max_data_area_mb,
	&tcmu_attr_dev_config,
	&tcmu_attr_dev_size,
	&tcmu_attr_emulate_write_cache,
	&tcmu_attr_nl_reply_supported,
	NULL,
};

static struct configfs_attribute **tcmu_attrs;

static struct configfs_attribute *tcmu_action_attrs[] = {
	&tcmu_attr_block_dev,
	&tcmu_attr_reset_ring,
	NULL,
};

static struct target_backend_ops tcmu_ops = {
	.name			= "user",
	.owner			= THIS_MODULE,
	.transport_flags	= TRANSPORT_FLAG_PASSTHROUGH,
	.attach_hba		= tcmu_attach_hba,
	.detach_hba		= tcmu_detach_hba,
	.alloc_device		= tcmu_alloc_device,
	.configure_device	= tcmu_configure_device,
	.destroy_device		= tcmu_destroy_device,
	.free_device		= tcmu_free_device,
	.parse_cdb		= tcmu_parse_cdb,
	.set_configfs_dev_params = tcmu_set_configfs_dev_params,
	.show_configfs_dev_params = tcmu_show_configfs_dev_params,
	.get_device_type	= sbc_get_device_type,
	.get_blocks		= tcmu_get_blocks,
	.tb_dev_action_attrs	= tcmu_action_attrs,
};

static void find_free_blocks(void)
{
	struct tcmu_dev *udev;
	loff_t off;
	u32 start, end, block, total_freed = 0;

	if (atomic_read(&global_db_count) <= tcmu_global_max_blocks)
		return;

	mutex_lock(&root_udev_mutex);
	list_for_each_entry(udev, &root_udev, node) {
		mutex_lock(&udev->cmdr_lock);

		/* Try to complete the finished commands first */
		tcmu_handle_completions(udev);

		/* Skip the udevs in idle */
		if (!udev->dbi_thresh) {
			mutex_unlock(&udev->cmdr_lock);
			continue;
		}

		end = udev->dbi_max + 1;
		block = find_last_bit(udev->data_bitmap, end);
		if (block == udev->dbi_max) {
			/*
			 * The last bit is dbi_max, so it is not possible
			 * reclaim any blocks.
			 */
			mutex_unlock(&udev->cmdr_lock);
			continue;
		} else if (block == end) {
			/* The current udev will goto idle state */
			udev->dbi_thresh = start = 0;
			udev->dbi_max = 0;
		} else {
			udev->dbi_thresh = start = block + 1;
			udev->dbi_max = block;
		}

		/* Here will truncate the data area from off */
		off = udev->data_off + start * DATA_BLOCK_SIZE;
		unmap_mapping_range(udev->inode->i_mapping, off, 0, 1);

		/* Release the block pages */
		tcmu_blocks_release(&udev->data_blocks, start, end);
		mutex_unlock(&udev->cmdr_lock);

		total_freed += end - start;
		pr_debug("Freed %u blocks (total %u) from %s.\n", end - start,
			 total_freed, udev->name);
	}
	mutex_unlock(&root_udev_mutex);

	if (atomic_read(&global_db_count) > tcmu_global_max_blocks)
		schedule_delayed_work(&tcmu_unmap_work, msecs_to_jiffies(5000));
}

static void check_timedout_devices(void)
{
	struct tcmu_dev *udev, *tmp_dev;
	LIST_HEAD(devs);

	spin_lock_bh(&timed_out_udevs_lock);
	list_splice_init(&timed_out_udevs, &devs);

	list_for_each_entry_safe(udev, tmp_dev, &devs, timedout_entry) {
		list_del_init(&udev->timedout_entry);
		spin_unlock_bh(&timed_out_udevs_lock);

		mutex_lock(&udev->cmdr_lock);
		idr_for_each(&udev->commands, tcmu_check_expired_cmd, NULL);
		mutex_unlock(&udev->cmdr_lock);

		spin_lock_bh(&timed_out_udevs_lock);
	}

	spin_unlock_bh(&timed_out_udevs_lock);
}

static void tcmu_unmap_work_fn(struct work_struct *work)
{
	check_timedout_devices();
	find_free_blocks();
}

static int __init tcmu_module_init(void)
{
	int ret, i, k, len = 0;

	BUILD_BUG_ON((sizeof(struct tcmu_cmd_entry) % TCMU_OP_ALIGN_SIZE) != 0);

	INIT_DELAYED_WORK(&tcmu_unmap_work, tcmu_unmap_work_fn);

	tcmu_cmd_cache = kmem_cache_create("tcmu_cmd_cache",
				sizeof(struct tcmu_cmd),
				__alignof__(struct tcmu_cmd),
				0, NULL);
	if (!tcmu_cmd_cache)
		return -ENOMEM;

	tcmu_root_device = root_device_register("tcm_user");
	if (IS_ERR(tcmu_root_device)) {
		ret = PTR_ERR(tcmu_root_device);
		goto out_free_cache;
	}

	ret = genl_register_family(&tcmu_genl_family);
	if (ret < 0) {
		goto out_unreg_device;
	}

	for (i = 0; passthrough_attrib_attrs[i] != NULL; i++) {
		len += sizeof(struct configfs_attribute *);
	}
	for (i = 0; tcmu_attrib_attrs[i] != NULL; i++) {
		len += sizeof(struct configfs_attribute *);
	}
	len += sizeof(struct configfs_attribute *);

	tcmu_attrs = kzalloc(len, GFP_KERNEL);
	if (!tcmu_attrs) {
		ret = -ENOMEM;
		goto out_unreg_genl;
	}

	for (i = 0; passthrough_attrib_attrs[i] != NULL; i++) {
		tcmu_attrs[i] = passthrough_attrib_attrs[i];
	}
	for (k = 0; tcmu_attrib_attrs[k] != NULL; k++) {
		tcmu_attrs[i] = tcmu_attrib_attrs[k];
		i++;
	}
	tcmu_ops.tb_dev_attrib_attrs = tcmu_attrs;

	ret = transport_backend_register(&tcmu_ops);
	if (ret)
		goto out_attrs;

	return 0;

out_attrs:
	kfree(tcmu_attrs);
out_unreg_genl:
	genl_unregister_family(&tcmu_genl_family);
out_unreg_device:
	root_device_unregister(tcmu_root_device);
out_free_cache:
	kmem_cache_destroy(tcmu_cmd_cache);

	return ret;
}

static void __exit tcmu_module_exit(void)
{
	cancel_delayed_work_sync(&tcmu_unmap_work);
	target_backend_unregister(&tcmu_ops);
	kfree(tcmu_attrs);
	genl_unregister_family(&tcmu_genl_family);
	root_device_unregister(tcmu_root_device);
	kmem_cache_destroy(tcmu_cmd_cache);
}

MODULE_DESCRIPTION("TCM USER subsystem plugin");
MODULE_AUTHOR("Shaohua Li <shli@kernel.org>");
MODULE_AUTHOR("Andy Grover <agrover@redhat.com>");
MODULE_LICENSE("GPL");

module_init(tcmu_module_init);
module_exit(tcmu_module_exit);<|MERGE_RESOLUTION|>--- conflicted
+++ resolved
@@ -793,16 +793,6 @@
 	return command_size;
 }
 
-<<<<<<< HEAD
-static int tcmu_setup_cmd_timer(struct tcmu_cmd *tcmu_cmd)
-{
-	struct tcmu_dev *udev = tcmu_cmd->tcmu_dev;
-	unsigned long tmo = udev->cmd_time_out;
-	int cmd_id;
-
-	if (tcmu_cmd->cmd_id)
-		return 0;
-=======
 static int tcmu_setup_cmd_timer(struct tcmu_cmd *tcmu_cmd, unsigned int tmo,
 				struct timer_list *timer)
 {
@@ -811,7 +801,6 @@
 
 	if (tcmu_cmd->cmd_id)
 		goto setup_timer;
->>>>>>> 661e50bc
 
 	cmd_id = idr_alloc(&udev->commands, tcmu_cmd, 1, USHRT_MAX, GFP_NOWAIT);
 	if (cmd_id < 0) {
@@ -820,25 +809,14 @@
 	}
 	tcmu_cmd->cmd_id = cmd_id;
 
-<<<<<<< HEAD
-=======
 	pr_debug("allocated cmd %u for dev %s tmo %lu\n", tcmu_cmd->cmd_id,
 		 udev->name, tmo / MSEC_PER_SEC);
 
 setup_timer:
->>>>>>> 661e50bc
 	if (!tmo)
 		return 0;
 
 	tcmu_cmd->deadline = round_jiffies_up(jiffies + msecs_to_jiffies(tmo));
-<<<<<<< HEAD
-	mod_timer(&udev->timeout, tcmu_cmd->deadline);
-	return 0;
-}
-
-static sense_reason_t
-tcmu_queue_cmd_ring(struct tcmu_cmd *tcmu_cmd)
-=======
 	mod_timer(timer, tcmu_cmd->deadline);
 	return 0;
 }
@@ -883,7 +861,6 @@
  *  1 internally queued to wait for ring memory to free.
  */
 static sense_reason_t queue_cmd_ring(struct tcmu_cmd *tcmu_cmd, int *scsi_err)
->>>>>>> 661e50bc
 {
 	struct tcmu_dev *udev = tcmu_cmd->tcmu_dev;
 	struct se_cmd *se_cmd = tcmu_cmd->se_cmd;
@@ -992,13 +969,6 @@
 	}
 	entry->req.iov_bidi_cnt = iov_cnt;
 
-<<<<<<< HEAD
-	ret = tcmu_setup_cmd_timer(tcmu_cmd);
-	if (ret) {
-		tcmu_cmd_free_data(tcmu_cmd, tcmu_cmd->dbi_cnt);
-		mutex_unlock(&udev->cmdr_lock);
-		return TCM_OUT_OF_RESOURCES;
-=======
 	ret = tcmu_setup_cmd_timer(tcmu_cmd, udev->cmd_time_out,
 				   &udev->cmd_timer);
 	if (ret) {
@@ -1007,7 +977,6 @@
 
 		*scsi_err = TCM_OUT_OF_RESOURCES;
 		return -1;
->>>>>>> 661e50bc
 	}
 	entry->hdr.cmd_id = tcmu_cmd->cmd_id;
 
@@ -1047,6 +1016,8 @@
 static sense_reason_t
 tcmu_queue_cmd(struct se_cmd *se_cmd)
 {
+	struct se_device *se_dev = se_cmd->se_dev;
+	struct tcmu_dev *udev = TCMU_DEV(se_dev);
 	struct tcmu_cmd *tcmu_cmd;
 	sense_reason_t scsi_ret;
 	int ret;
@@ -1055,17 +1026,10 @@
 	if (!tcmu_cmd)
 		return TCM_LOGICAL_UNIT_COMMUNICATION_FAILURE;
 
-<<<<<<< HEAD
-	ret = tcmu_queue_cmd_ring(tcmu_cmd);
-	if (ret != TCM_NO_SENSE) {
-		pr_err("TCMU: Could not queue command\n");
-
-=======
 	mutex_lock(&udev->cmdr_lock);
 	ret = queue_cmd_ring(tcmu_cmd, &scsi_ret);
 	mutex_unlock(&udev->cmdr_lock);
 	if (ret < 0)
->>>>>>> 661e50bc
 		tcmu_free_cmd(tcmu_cmd);
 	return scsi_ret;
 }
@@ -1218,12 +1182,6 @@
 	return 0;
 }
 
-<<<<<<< HEAD
-static void tcmu_device_timedout(struct timer_list *t)
-{
-	struct tcmu_dev *udev = from_timer(udev, t, timeout);
-	unsigned long flags;
-=======
 static void tcmu_device_timedout(struct tcmu_dev *udev)
 {
 	spin_lock(&timed_out_udevs_lock);
@@ -1233,7 +1191,6 @@
 
 	schedule_delayed_work(&tcmu_unmap_work, 0);
 }
->>>>>>> 661e50bc
 
 static void tcmu_cmd_timedout(struct timer_list *t)
 {
@@ -1297,12 +1254,8 @@
 	INIT_LIST_HEAD(&udev->cmdr_queue);
 	idr_init(&udev->commands);
 
-<<<<<<< HEAD
-	timer_setup(&udev->timeout, tcmu_device_timedout, 0);
-=======
 	timer_setup(&udev->qfull_timer, tcmu_qfull_timedout, 0);
 	timer_setup(&udev->cmd_timer, tcmu_cmd_timedout, 0);
->>>>>>> 661e50bc
 
 	init_waitqueue_head(&udev->nl_cmd_wq);
 	spin_lock_init(&udev->nl_cmd_lock);
@@ -1513,64 +1466,12 @@
 }
 
 static int tcmu_check_and_free_pending_cmd(struct tcmu_cmd *cmd)
-<<<<<<< HEAD
 {
 	if (test_bit(TCMU_CMD_BIT_EXPIRED, &cmd->flags)) {
 		kmem_cache_free(tcmu_cmd_cache, cmd);
 		return 0;
 	}
 	return -EINVAL;
-}
-
-static void tcmu_blocks_release(struct tcmu_dev *udev)
-{
-	int i;
-	struct page *page;
-
-	/* Try to release all block pages */
-	mutex_lock(&udev->cmdr_lock);
-	for (i = 0; i <= udev->dbi_max; i++) {
-		page = radix_tree_delete(&udev->data_blocks, i);
-		if (page) {
-			__free_page(page);
-			atomic_dec(&global_db_count);
-		}
-	}
-	mutex_unlock(&udev->cmdr_lock);
-}
-
-static void tcmu_dev_kref_release(struct kref *kref)
-{
-	struct tcmu_dev *udev = container_of(kref, struct tcmu_dev, kref);
-	struct se_device *dev = &udev->se_dev;
-	struct tcmu_cmd *cmd;
-	bool all_expired = true;
-	int i;
-
-	vfree(udev->mb_addr);
-	udev->mb_addr = NULL;
-
-	/* Upper layer should drain all requests before calling this */
-	spin_lock_irq(&udev->commands_lock);
-	idr_for_each_entry(&udev->commands, cmd, i) {
-		if (tcmu_check_and_free_pending_cmd(cmd) != 0)
-			all_expired = false;
-	}
-	idr_destroy(&udev->commands);
-	spin_unlock_irq(&udev->commands_lock);
-	WARN_ON(!all_expired);
-
-	tcmu_blocks_release(udev);
-
-	call_rcu(&dev->rcu_head, tcmu_dev_call_rcu);
-=======
-{
-	if (test_bit(TCMU_CMD_BIT_EXPIRED, &cmd->flags)) {
-		kmem_cache_free(tcmu_cmd_cache, cmd);
-		return 0;
-	}
-	return -EINVAL;
->>>>>>> 661e50bc
 }
 
 static void tcmu_blocks_release(struct radix_tree_root *blocks,
@@ -1590,8 +1491,6 @@
 
 static void tcmu_dev_kref_release(struct kref *kref)
 {
-<<<<<<< HEAD
-=======
 	struct tcmu_dev *udev = container_of(kref, struct tcmu_dev, kref);
 	struct se_device *dev = &udev->se_dev;
 	struct tcmu_cmd *cmd;
@@ -1636,7 +1535,6 @@
 
 static void tcmu_init_genl_cmd_reply(struct tcmu_dev *udev, int cmd)
 {
->>>>>>> 661e50bc
 	struct tcmu_nl_cmd *nl_cmd = &udev->curr_nl_cmd;
 
 	if (!tcmu_kern_cmd_reply_supported)
@@ -1915,8 +1813,6 @@
 	mutex_unlock(&root_udev_mutex);
 
 	tcmu_netlink_event(udev, TCMU_CMD_REMOVED_DEVICE, 0, NULL);
-<<<<<<< HEAD
-=======
 
 	uio_unregister_device(&udev->uio_info);
 
@@ -1990,7 +1886,6 @@
 	mb->cmd_tail = 0;
 	mb->cmd_head = 0;
 	tcmu_flush_dcache_range(mb, sizeof(*mb));
->>>>>>> 661e50bc
 
 	del_timer(&udev->cmd_timer);
 
@@ -1999,11 +1894,7 @@
 
 enum {
 	Opt_dev_config, Opt_dev_size, Opt_hw_block_size, Opt_hw_max_sectors,
-<<<<<<< HEAD
-	Opt_nl_reply_supported, Opt_err,
-=======
 	Opt_nl_reply_supported, Opt_max_data_area_mb, Opt_err,
->>>>>>> 661e50bc
 };
 
 static match_table_t tokens = {
@@ -2012,10 +1903,7 @@
 	{Opt_hw_block_size, "hw_block_size=%u"},
 	{Opt_hw_max_sectors, "hw_max_sectors=%u"},
 	{Opt_nl_reply_supported, "nl_reply_supported=%d"},
-<<<<<<< HEAD
-=======
 	{Opt_max_data_area_mb, "max_data_area_mb=%u"},
->>>>>>> 661e50bc
 	{Opt_err, NULL}
 };
 
@@ -2101,8 +1989,6 @@
 			if (ret < 0)
 				pr_err("kstrtoint() failed for nl_reply_supported=\n");
 			break;
-<<<<<<< HEAD
-=======
 		case Opt_max_data_area_mb:
 			if (dev->export_count) {
 				pr_err("Unable to set max_data_area_mb while exports exist\n");
@@ -2136,7 +2022,6 @@
 				udev->max_blocks = tcmu_global_max_blocks;
 			}
 			break;
->>>>>>> 661e50bc
 		default:
 			break;
 		}
